# 1.2.2 (5/16/2016)
* Removed the Object/Array prototypes to prevent them from conflicting with other frameworks.
* Fixed a spacing issue that was caused by having the wrong font size.
* Added a check to prevent the SVG from being created multiple times.
* Minor optimizations, fixed a resizing bug, moved the default color array into the constructor to prevent it from being created every time 'data' was called, finished adding in the thresholds, and added transitions.
* Determine the direction of the tooltip based on the location and updated the CSS.
* Added bower.json and a README.

# 1.3.0 (5/17/2016 - 5/19/2016)
* Pulled d3-tip into the source code to make modifications to add a way to determine the direction of the tip so that the tip doesn't go off the screen.
* Minified the CSS stylesheet.
* Added a way to configure the truncate cap in the configuration object.
* Removed d3-tip from the dependencies.
* Added AMD and CommonJS support.
* Fixed a bug that was causing the resize of the SVG to calculate the width and height incorrectly.
* Made *data* return the RelationshipGraph object to keep d3's chaining functionality working.
* Fixed a bug where if the value was a number, the threshold wouldn't work.
* Used JSCS to enforce styling.
* Added grunt tasks.
* Added a TravisCI yaml file for tests.
* Added CSSLint
* Began adding in unit tests.
* Updated algorithm for determining if the tooltip should be relocated.
* Added sorting to the thresholds if it is made up of numbers.

# 1.4.1 (5/19/2016 - 5/21/2016)
* Added additional tests and fixed the bugs that came with that.
* Updated d3 to 3.5.17
* Fixed a bug that made the sorting different each time.
* Finished the test suite.

# 1.4.2 (5/21/2016 - 5/26/2016)
* Updated dev dependencies.
* Reduced the complexity of the *data* method by splitting it up into separate private methods.
* Moved the all private methods into one area.
* Added the ability to not pass in thresholds and all the blocks be the same color.
* Right aligned the parent labels.

# 1.5.0 (5/26/2016-)
<<<<<<< HEAD
* Updated .travis.yml to also build with node 6.
* Rewrote source in es6 and added Babel to convert it back to es5 until es6 is supported more.
=======
* Created a non-minified js file in dest using grunt-contrib-concat.
>>>>>>> 397edfde
<|MERGE_RESOLUTION|>--- conflicted
+++ resolved
@@ -37,9 +37,6 @@
 * Right aligned the parent labels.
 
 # 1.5.0 (5/26/2016-)
-<<<<<<< HEAD
 * Updated .travis.yml to also build with node 6.
-* Rewrote source in es6 and added Babel to convert it back to es5 until es6 is supported more.
-=======
 * Created a non-minified js file in dest using grunt-contrib-concat.
->>>>>>> 397edfde
+* Rewrote source in es6 and added Babel to convert it back to es5 until es6 is supported more.