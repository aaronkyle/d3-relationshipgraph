--- conflicted
+++ resolved
@@ -37,11 +37,7 @@
 * Right aligned the parent labels.
 
 # 1.5.0 (5/26/2016-)
-<<<<<<< HEAD
 * Updated .travis.yml to also build with node 6.
 * Created a non-minified js file in dest using grunt-contrib-concat.
-* Rewrote source in es6 and added Babel to convert it back to es5 until es6 is supported more.
-=======
-* Created a non-minified js file in dest using grunt-contrib-concat.
 * Added a test to check the colors of the blocks to make sure they're correct.
->>>>>>> 8aff4237
+* Rewrote source in es6 and added Babel to convert it back to es5 until es6 is supported more.