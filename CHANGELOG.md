--- conflicted
+++ resolved
@@ -36,13 +36,6 @@
 * Added the ability to not pass in thresholds and all the blocks be the same color.
 * Right aligned the parent labels.
 
-<<<<<<< HEAD
-# 1.5.0 (5/26/2016-)
-* Updated .travis.yml to also build with node 6.
-* Created a non-minified js file in dest using grunt-contrib-concat.
-* Added a test to check the colors of the blocks to make sure they're correct.
-* Rewrote source in es6 and added Babel to convert it back to es5 until es6 is supported more.
-=======
 # 1.5.0 (5/26/2016 - 6/12/2016)
 * Created a non-minified js file in dest using grunt-contrib-concat.
 * Added a test to check the colors of the blocks to make sure they're correct.
@@ -68,4 +61,4 @@
 * Fixed a bug where the width of the SVG was being determined incorrectly.
 * Added a way to not show the value on the tooltip by setting the `valueKeyName` to an empty string.
 * Added a cursor pointer if there is an onClick function.
->>>>>>> db23fcad
+* Rewrote the source in ES6 and d3 v4.1.0