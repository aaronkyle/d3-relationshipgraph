'use strict';

var _slicedToArray = function () { function sliceIterator(arr, i) { var _arr = []; var _n = true; var _d = false; var _e = undefined; try { for (var _i = arr[Symbol.iterator](), _s; !(_n = (_s = _i.next()).done); _n = true) { _arr.push(_s.value); if (i && _arr.length === i) break; } } catch (err) { _d = true; _e = err; } finally { try { if (!_n && _i["return"]) _i["return"](); } finally { if (_d) throw _e; } } return _arr; } return function (arr, i) { if (Array.isArray(arr)) { return arr; } else if (Symbol.iterator in Object(arr)) { return sliceIterator(arr, i); } else { throw new TypeError("Invalid attempt to destructure non-iterable instance"); } }; }();

var _createClass = function () { function defineProperties(target, props) { for (var i = 0; i < props.length; i++) { var descriptor = props[i]; descriptor.enumerable = descriptor.enumerable || false; descriptor.configurable = true; if ("value" in descriptor) descriptor.writable = true; Object.defineProperty(target, descriptor.key, descriptor); } } return function (Constructor, protoProps, staticProps) { if (protoProps) defineProperties(Constructor.prototype, protoProps); if (staticProps) defineProperties(Constructor, staticProps); return Constructor; }; }();

var _typeof = typeof Symbol === "function" && typeof Symbol.iterator === "symbol" ? function (obj) { return typeof obj; } : function (obj) { return obj && typeof Symbol === "function" && obj.constructor === Symbol ? "symbol" : typeof obj; };

function _classCallCheck(instance, Constructor) { if (!(instance instanceof Constructor)) { throw new TypeError("Cannot call a class as a function"); } }

// d3.tip
// Copyright (c) 2013 Justin Palmer
//
// Tooltips for d3.js SVG visualizations
//
// Updated by Harrison kelly.

/* global define, module, SVGElement */
(function (root, factory) {
    'use strict';

    if (typeof define === 'function' && define.amd) {
        // AMD. Register as an anonymous module with d3 as a dependency.
        define(['d3'], factory);
    } else if ((typeof module === 'undefined' ? 'undefined' : _typeof(module)) === 'object' && module.exports) {
        // CommonJS
        module.exports = function (d3) {
            d3.tip = factory(d3);
            return d3.tip;
        };
    } else {
        // Browser global.
        window.d3.tip = factory(d3);
    }
})(undefined, function (d3) {
    'use strict';

    /**
     * Constructs a new tooltip
     *
     * @return a tip.
     * @public
     */

    return function () {
        var d3TipDirection = function d3TipDirection() {
            return 'n';
        };

        var d3TipOffset = function d3TipOffset() {
            return [0, 0];
        };

        var d3TipHtml = function d3TipHtml() {
            return ' ';
        };

        var initNode = function initNode() {
            var node = d3.select(document.createElement('div'));
            node.style('position', 'absolute').style('top', 0).style('opacity', 0).style('pointer-events', 'none').style('box-sizing', 'border-box');

            return node.node();
        };

        var getNodeEl = function getNodeEl() {
            if (node === null) {
                node = initNode();
                // re-add node to DOM
                document.body.appendChild(node);
            }

            return d3.select(node);
        };

        /**
         * Given a shape on the screen, will return an SVGPoint for the directions:
         *     north, south, east, west, northeast, southeast, northwest, southwest
         *
         *     +-+-+
         *     |   |
         *     +   |
         *     |   |
         *     +-+-+
         *
         * @returns {{}} an Object {n, s, e, w, nw, sw, ne, se}
         * @private
         */
        var getScreenBBox = function getScreenBBox() {
            var targetel = target || d3.event.target;

            while ('undefined' === typeof targetel.getScreenCTM && 'undefined' === targetel.parentNode) {
                targetel = targetel.parentNode;
            }

            var bbox = {},
                matrix = targetel.getScreenCTM(),
                tbbox = targetel.getBBox(),
                width = tbbox.width,
                height = tbbox.height,
                x = tbbox.x,
                y = tbbox.y;

            point.x = x;
            point.y = y;
            bbox.nw = point.matrixTransform(matrix);
            point.x += width;
            bbox.ne = point.matrixTransform(matrix);
            point.y += height;
            bbox.se = point.matrixTransform(matrix);
            point.x -= width;
            bbox.sw = point.matrixTransform(matrix);
            point.y -= height / 2;
            bbox.w = point.matrixTransform(matrix);
            point.x += width;
            bbox.e = point.matrixTransform(matrix);
            point.x -= width / 2;
            point.y -= height / 2;
            bbox.n = point.matrixTransform(matrix);
            point.y += height;
            bbox.s = point.matrixTransform(matrix);

            return bbox;
        };

        var direction = d3TipDirection,
            offset = d3TipOffset,
            html = d3TipHtml,
            node = initNode(),
            svg = null,
            point = null,
            target = null;

        /**
         * http://stackoverflow.com/a/7611054
         * @param el
         * @returns {{left: number, top: number}}
         */
        var getPageTopLeft = function getPageTopLeft(el) {
            var rect = el.getBoundingClientRect(),
                docEl = document.documentElement;

            return {
                top: rect.top + (window.pageYOffset || docEl.scrollTop || 0),
                right: rect.right + (window.pageXOffset || 0),
                bottom: rect.bottom + (window.pageYOffset || 0),
                left: rect.left + (window.pageXOffset || docEl.scrollLeft || 0)
            };
        };

        var functor = function functor(val) {
            return typeof val === 'function' ? val : function () {
                return val;
            };
        };

        var directionN = function directionN() {
            var bbox = getScreenBBox();
            return {
                top: bbox.n.y - node.offsetHeight,
                left: bbox.n.x - node.offsetWidth / 2
            };
        };

        var directionS = function directionS() {
            var bbox = getScreenBBox();
            return {
                top: bbox.s.y,
                left: bbox.s.x - node.offsetWidth / 2
            };
        };

        var directionE = function directionE() {
            var bbox = getScreenBBox();
            return {
                top: bbox.e.y - node.offsetHeight / 2,
                left: bbox.e.x
            };
        };

        var directionW = function directionW() {
            var bbox = getScreenBBox();
            return {
                top: bbox.w.y - node.offsetHeight / 2,
                left: bbox.w.x - node.offsetWidth
            };
        };

        var directionNW = function directionNW() {
            var bbox = getScreenBBox();
            return {
                top: bbox.nw.y - node.offsetHeight,
                left: bbox.nw.x - node.offsetWidth
            };
        };

        var directionNE = function directionNE() {
            var bbox = getScreenBBox();
            return {
                top: bbox.ne.y - node.offsetHeight,
                left: bbox.ne.x
            };
        };

        var directionSW = function directionSW() {
            var bbox = getScreenBBox();
            return {
                top: bbox.sw.y,
                left: bbox.sw.x - node.offsetWidth
            };
        };

        var directionSE = function directionSE() {
            var bbox = getScreenBBox();
            return {
                top: bbox.se.y,
                left: bbox.e.x
            };
        };

        var direction_callbacks = d3.map({
            n: directionN,
            s: directionS,
            e: directionE,
            w: directionW,
            nw: directionNW,
            ne: directionNE,
            sw: directionSW,
            se: directionSE
        }),
            directions = direction_callbacks.keys();

        var getSVGNode = function getSVGNode(el) {
            el = el.node();

            if (el.tagName.toLowerCase() === 'svg') {
                return el;
            }

            return el.ownerSVGElement;
        };

        var tip = function tip(vis) {
            svg = getSVGNode(vis);
            point = svg.createSVGPoint();
            document.body.appendChild(node);
        };

        /**
         * Show the tooltip on the screen.
         *
         * @returns {function()} a tip
         * @public
         */
        tip.show = function () {
            var args = Array.prototype.slice.call(arguments);
            if (args[args.length - 1] instanceof SVGElement) {
                target = args.pop();
            }

            var content = html.apply(this, args),
                poffset = offset.apply(this, args),
                nodel = getNodeEl(),
                scrollTop = document.documentElement.scrollTop || document.body.scrollTop,
                scrollLeft = document.documentElement.scrollLeft || document.body.scrollLeft;

            var coords = void 0,
                dir = direction.apply(this, args),
                i = directions.length;

            nodel.html(content).style('position', 'absolute').style('opacity', 1).style('pointer-events', 'all');

            // Figure out the correct direction.
            var node = nodel._groups[0][0],
                nodeWidth = node.clientWidth,
                nodeHeight = node.clientHeight,
                windowWidth = window.innerWidth,
                windowHeight = window.innerHeight,
                elementCoords = getPageTopLeft(this),
                breaksTop = elementCoords.top - nodeHeight < 0,
                breaksLeft = elementCoords.left - nodeWidth < 0,
                breaksRight = elementCoords.right + nodeHeight > windowWidth,
                breaksBottom = elementCoords.bottom + nodeHeight > windowHeight;

            if (breaksTop && !breaksRight && !breaksBottom && breaksLeft) {
                // Case 1: NW
                dir = 'e';
            } else if (breaksTop && !breaksRight && !breaksBottom && !breaksLeft) {
                // Case 2: N
                dir = 's';
            } else if (breaksTop && breaksRight && !breaksBottom && !breaksLeft) {
                // Case 3: NE
                dir = 'w';
            } else if (!breaksTop && !breaksRight && !breaksBottom && breaksLeft) {
                // Case 4: W
                dir = 'e';
            } else if (!breaksTop && !breaksRight && breaksBottom && breaksLeft) {
                // Case 5: SW
                dir = 'e';
            } else if (!breaksTop && !breaksRight && breaksBottom && !breaksLeft) {
                // Case 6: S
                dir = 'e';
            } else if (!breaksTop && breaksRight && breaksBottom && !breaksLeft) {
                // Case 7: SE
                dir = 'n';
            } else if (!breaksTop && breaksRight && !breaksBottom && !breaksLeft) {
                // Case 8: E
                dir = 'w';
            }

            direction(dir);

            while (i--) {
                nodel.classed(directions[i], false);
            }

            coords = direction_callbacks.get(dir).apply(this);
            nodel.classed(dir, true).style('top', coords.top + poffset[0] + scrollTop + 'px').style('left', coords.left + poffset[1] + scrollLeft + 'px');

            return tip;
        };

        /**
         * Hide the tooltip
         *
         * @returns {function()} a tup
         * @public
         */
        tip.hide = function () {
            var nodel = getNodeEl();

            nodel.style('opacity', 0).style('pointer-events', 'none');

            return tip;
        };

        /**
         * Proxy attr calls to the d3 tip container. Sets or gets attribute value.
         *
         * @param n {String} The name of the attribute
         * @returns {*} The tip or attribute value
         * @public
         */
        tip.attr = function (n) {
            if (arguments.length < 2 && typeof n === 'string') {
                return getNodeEl().attr(n);
            } else {
                var args = Array.prototype.slice.call(arguments);
                d3.selection.prototype.attr.apply(getNodeEl(), args);
            }

            return tip;
        };

        /**
         * Proxy style calls to the d3 tip container. Sets or gets a style value.
         *
         * @param n {String} name of the property.
         * @returns {*} The tip or style property value
         * @public
         */
        tip.style = function (n) {
            if (arguments.length < 2 && typeof n === 'string') {
                return getNodeEl().style(n);
            } else {
                var args = Array.prototype.slice.call(arguments);

                if (args.length === 1) {
                    var styles = args[0],
                        keys = Object.keys(styles);

                    for (var key = 0; key < keys.length; key++) {
                        d3.selection.prototype.style.apply(getNodeEl(), styles[key]);
                    }
                }
            }

            return tip;
        };

        /**
         * Set or get the direction of the tooltip
         *
         * @param v {String} One of: n, s, e, w, nw, sw, ne, se.
         * @returns {function()} The tip or the direction
         * @public
         */
        tip.direction = function (v) {
            if (!arguments.length) {
                return direction;
            }

            direction = v == null ? v : functor(v);

            return tip;
        };

        /**
         * Sets or gets the offset of the tip
         *
         * @param v {Array} Array of [x, y,] offset
         * @returns {function()} The offset or the tip.
         * @public
         */
        tip.offset = function (v) {
            if (!arguments.length) {
                return offset;
            }

            offset = v == null ? v : functor(v);

            return tip;
        };

        /**
         * Sets or gets the html value of the tooltip.
         *
         * @param v {String} Thes tring value of the tip
         * @returns {function()} The html value or the tip.
         * @public
         */
        tip.html = function (v) {
            if (!arguments.length) {
                return html;
            }

            html = v == null ? v : functor(v);

            return tip;
        };

        /**
         * Destroys the tooltip and removes it from the DOM.
         *
         * @returns {function()} A tip.
         * @public
         */
        tip.destroy = function () {
            if (node) {
                getNodeEl().remove();
                node = null;
            }

            return tip;
        };

        return tip;
    };
<<<<<<< HEAD
});
=======

}));
 /**
 * The MIT License (MIT).
 *
 * Copyright (c) 2016 Harrison Kelly.
 *
 * Permission is hereby granted, free of charge, to any person obtaining a copy
 * of this software and associated documentation files (the "Software"), to deal
 * in the Software without restriction, including without limitation the rights
 * to use, copy, modify, merge, publish, distribute, sublicense, and/or sell
 * copies of the Software, and to permit persons to whom the Software is
 * furnished to do so, subject to the following conditions:
 *
 * The above copyright notice and this permission notice shall be included in
 * all copies or substantial portions of the Software.
 *
 * THE SOFTWARE IS PROVIDED "AS IS", WITHOUT WARRANTY OF ANY KIND, EXPRESS OR
 * IMPLIED, INCLUDING BUT NOT LIMITED TO THE WARRANTIES OF MERCHANTABILITY,
 * FITNESS FOR A PARTICULAR PURPOSE AND NONINFRINGEMENT. IN NO EVENT SHALL THE
 * AUTHORS OR COPYRIGHT HOLDERS BE LIABLE FOR ANY CLAIM, DAMAGES OR OTHER
 * LIABILITY, WHETHER IN AN ACTION OF CONTRACT, TORT OR OTHERWISE, ARISING FROM,
 * OUT OF OR IN CONNECTION WITH THE SOFTWARE OR THE USE OR OTHER DEALINGS IN
 * THE SOFTWARE.
 *
 * D3-relationshipgraph - 2.0.0
 */

>>>>>>> db23fcad
/**
* The MIT License (MIT).
*
* Copyright (c) 2016 Harrison Kelly.
*
* Permission is hereby granted, free of charge, to any person obtaining a copy
* of this software and associated documentation files (the "Software"), to deal
* in the Software without restriction, including without limitation the rights
* to use, copy, modify, merge, publish, distribute, sublicense, and/or sell
* copies of the Software, and to permit persons to whom the Software is
* furnished to do so, subject to the following conditions:
*
* The above copyright notice and this permission notice shall be included in
* all copies or substantial portions of the Software.
*
* THE SOFTWARE IS PROVIDED "AS IS", WITHOUT WARRANTY OF ANY KIND, EXPRESS OR
* IMPLIED, INCLUDING BUT NOT LIMITED TO THE WARRANTIES OF MERCHANTABILITY,
* FITNESS FOR A PARTICULAR PURPOSE AND NONINFRINGEMENT. IN NO EVENT SHALL THE
* AUTHORS OR COPYRIGHT HOLDERS BE LIABLE FOR ANY CLAIM, DAMAGES OR OTHER
* LIABILITY, WHETHER IN AN ACTION OF CONTRACT, TORT OR OTHERWISE, ARISING FROM,
* OUT OF OR IN CONNECTION WITH THE SOFTWARE OR THE USE OR OTHER DEALINGS IN
* THE SOFTWARE.
*
* D3-relationshipgraph - 2.0.0
*/

var RelationshipGraph = function () {

    /**
     *
     * @param {d3.selection} selection The ID of the element containing the graph.
     * @param {Object} userConfig Configuration for graph.
     * @constructor
     */
<<<<<<< HEAD

    function RelationshipGraph(selection) {
        var userConfig = arguments.length <= 1 || arguments[1] === undefined ? { showTooltips: true, maxChildCount: 0, onClick: RelationshipGraph.noop, thresholds: [] } : arguments[1];

        _classCallCheck(this, RelationshipGraph);

        // Verify that the user config contains the thresholds.
        if (userConfig.thresholds === undefined || userConfig.thresholds === null) {
            userConfig.thresholds = [];
        } else if (_typeof(userConfig.thresholds) !== 'object') {
            throw 'Thresholds must be an Object.';
=======
    var RelationshipGraph = function(selection, userConfig) {
        if (userConfig === undefined) {
            userConfig = {
                thresholds: []
            };

            this.parentPointer = false;
            this.childPointer = false;
        } else {
            // Verify that the user config contains the thresholds.
            if (userConfig.thresholds === undefined) {
                userConfig.thresholds = [];
            } else if (typeof userConfig.thresholds !== 'object') {
                throw 'Thresholds must be an Object.';
            }

            if (userConfig.onClick !== undefined) {
                this.parentPointer = userConfig.onClick.parent !== undefined;
                this.childPointer = userConfig.onClick.child !== undefined;
            }
>>>>>>> db23fcad
        }

        var defaultOnClick = {
            parent: noop,
            child: noop
        };

        /**
         * Contains the configuration for the graph.
         *
         * @type {{blockSize: number, selection: d3.selection, showTooltips: boolean, maxChildCount: number,
         * onClick: function, showKeys: (*|boolean|*|boolean), thresholds: Array, colors: Array, transitionTime: number,
         * truncate: (*|number), sortFunction: (*|sortJson)}}
         */
<<<<<<< HEAD
        this.configuration = {
            blockSize: 24, // The block size for each child.
            selection: selection, // The ID for the graph.
            showTooltips: userConfig.showTooltips, // Whether or not to show the tooltips on hover.
            maxChildCount: userConfig.maxChildCount || 0, // The maximum amount of children to show per row before wrapping.
            onClick: userConfig.onClick || RelationshipGraph.noop, // The callback function to call when a child is clicked. This function gets passed the JSON for the child.
            showKeys: userConfig.showKeys, // Whether or not to show the keys in the tooltip.
            thresholds: userConfig.thresholds, // Thresholds to determine the colors of the child blocks with.
            colors: userConfig.colors || RelationshipGraph.getColors(), // Colors to use for blocks.
            transitionTime: userConfig.transitionTime || 1500, // Time for a transition to start and complete (in milliseconds).
            truncate: userConfig.truncate || 25 // Maximum length of a parent label before it gets truncated. Use 0 to turn off truncation.
=======
        this.config = {
            blockSize: 24,  // The block size for each child.
            selection: selection,  // The ID for the graph.
            showTooltips: userConfig.showTooltips,  // Whether or not to show the tooltips on hover.
            maxChildCount: userConfig.maxChildCount || 0,  // The maximum amount of children to show before wrapping.
            onClick: userConfig.onClick || defaultOnClick,  // The callback function to call when a node is clicked.
            showKeys: userConfig.showKeys,  // Whether or not to show the keys in the tooltip.
            thresholds: userConfig.thresholds,  // Thresholds to determine the colors of the child blocks with.
            colors: userConfig.colors || ['#c4f1be', '#a2c3a4', '#869d96', '#525b76', '#201e50',
                '#485447', '#5b7f77', '#6474ad', '#b9c6cb', '#c0d6c1',
                '#754668', '#587d71', '#4daa57', '#b5dda4', '#f9eccc',
                '#0e7c7b', '#17bebb', '#d4f4dd', '#d62246', '#4b1d3f',
                '#cf4799', '#c42583', '#731451', '#f3d1bf', '#c77745'
            ],  // Colors to use for blocks.
            transitionTime: userConfig.transitionTime || 1500,  // Time for a transition to start and complete.
            truncate: userConfig.truncate || 0,  // Maximum length of a parent label before it gets truncated.
            sortFunction: userConfig.sortFunction || sortJson,  // A custom sort function.
            valueKeyName: userConfig.valueKeyName // Set a custom key value in the tooltip.
>>>>>>> db23fcad
        };

        if (this.configuration.showTooltips === undefined) {
            this.configuration.showTooltips = true;
        }

        if (this.configuration.showKeys === undefined) {
            this.configuration.showKeys = true;
        }

        if (this.config.keyValueName === undefined) {
            this.config.keyValueName = 'value';
        }

        // If the threshold array is made up of numbers, make sure that it is sorted.
        if (this.configuration.thresholds.length > 0 && typeof this.configuration.thresholds[0] == 'number') {
            this.configuration.thresholds.sort();
        }

        /**
         * Used for measuring text widths.
         * @type {Element}
         */
        this.measurementDiv = document.createElement('div');
        this.measurementDiv.className = 'relationshipGraph-measurement';
        document.body.appendChild(this.measurementDiv);

        /**
         * Used for caching measurements.
         * @type {{}}
         */
        this.measuredCache = {};

        /**
         * Function to create the tooltip.
         *
         * @param {RelationshipGraph} self The RelationshipGraph instance.
<<<<<<< HEAD
         * @returns {d3.tooltip} the tip object.
         */
        var createTooltip = function createTooltip(self) {
            var hiddenKeys = ['ROW', 'INDEX', 'COLOR', 'PARENTCOLOR', 'PARENT'],
                showKeys = self.configuration.showKeys;

            return d3.tip().attr('class', 'relationshipGraph-tip').offset([-8, -10]).html(function (obj) {
                var keys = Object.keys(obj),
                    table = document.createElement('table'),
                    count = keys.length,
                    rows = [];

                // Loop through the keys in the object and only show values self are not in the hiddenKeys array.
                while (count--) {
                    var element = keys[count],
                        upperCaseKey = element.toUpperCase();

                    if (!RelationshipGraph.contains(hiddenKeys, upperCaseKey)) {
                        var row = document.createElement('tr'),
                            key = showKeys ? document.createElement('td') : null,
                            value = document.createElement('td');

                        if (showKeys) {
                            key.innerHTML = element.charAt(0).toUpperCase() + element.substring(1);
                            row.appendChild(key);
=======
         * @returns {d3.tip} the tip object.
         * @private
         */
        var createTooltip = function(self) {
            var hiddenKeys = ['ROW', 'INDEX', 'COLOR', 'PARENTCOLOR', 'PARENT', '_PRIVATE_'],
                showKeys = self.config.showKeys;

            return d3.tip().attr('class', 'relationshipGraph-tip')
                .offset([-8, -10])
                .html(function(obj) {
                    var keys = Object.keys(obj),
                        table = document.createElement('table'),
                        count = keys.length,
                        rows = [];

                    // Loop through the keys in the object and only show values self are not in the hiddenKeys array.
                    while (count--) {
                        var element = keys[count],
                            upperCaseKey = element.toUpperCase();

                        if (!contains(hiddenKeys, upperCaseKey)) {
                            var row = document.createElement('tr'),
                                key = showKeys ? document.createElement('td') : null,
                                value = document.createElement('td');

                            if (showKeys) {
                                key.innerHTML = (upperCaseKey == 'VALUE') ?
                                    self.config.valueKeyName : element;
                                row.appendChild(key);
                            }

                            if (upperCaseKey == 'VALUE' && self.config.valueKeyName.length === 0) {
                                continue;
                            }

                            value.innerHTML = obj[element];
                            value.style.fontWeight = 'normal';

                            row.appendChild(value);
                            rows.push(row);
>>>>>>> db23fcad
                        }

                        value.innerHTML = obj[element];
                        value.style.fontWeight = 'normal';

                        row.appendChild(value);
                        rows.push(row);
                    }
                }

                var rowCount = rows.length;

                while (rowCount--) {
                    table.appendChild(rows[rowCount]);
                }

<<<<<<< HEAD
                self.tooltip.direction('n');
                return table.outerHTML;
            });
        };

        this.tooltip = this.configuration.showTooltips ? createTooltip(this) : null;
=======
                    return table.outerHTML;
                });
        };

        if (this.config.showTooltips) {
            this.tip = createTooltip(this);
            this.tip.direction('n');
        } else {
            this.tip = null;
        }
>>>>>>> db23fcad

        // Check if this selection already has a graph.
        this.svg = this.configuration.selection.select('svg').select('g');

        if (this.svg.empty()) {
            // Create the svg element that will contain the graph.
            this.svg = this.configuration.selection.append('svg').attr('width', '500').attr('height', '500').attr('style', 'display: block').append('g').attr('transform', 'translate(10, 0)');
        }

        this.graph = this;
    }

    /**
     * Generate the basic set of colors.
     *
<<<<<<< HEAD
     * @returns {string[]} List of HEX colors.
=======
     * @param {object} obj The object to check in.
     * @param {string} key They key to check for.
     * @returns {boolean} Whether or not the object contains the key.
     * @private
>>>>>>> db23fcad
     */

<<<<<<< HEAD

    _createClass(RelationshipGraph, [{
        key: 'assignIndexAndRow',
=======
    /**
     * Checks whether or not the key is in the array.
     *
     * @param {*[]} arr The array to check in.
     * @param {string} key The key to check for.
     * @returns {boolean} Whether or not the key exists in the array.
     * @private
     */
    var contains = function(arr, key) {
        return arr.indexOf(key) > -1;
    };

    /**
     * Truncate a string to 25 characters plus an ellipses.
     *
     * @param {string} str The string to truncate.
     * @param {number} cap The number to cap the string at before it gets truncated.
     * @returns {string} The string truncated (if necessary).
     * @private
     */
    var truncate = function(str, cap) {
        if (cap === 0) {
            return str;
        }
>>>>>>> db23fcad


<<<<<<< HEAD
        /**
         * Assign the index and row to each of the children in the Array of Objects.
         *
         * @param json {Array} The array of Objects to loop through.
         * @param parentSizes {Object} The parent sizes determined.
         * @param parents {Array} The parent label names.
         * @returns {Array} Object containing the longest width, the calculated max children per row, and the maximum amount
         *  of rows.
         */
        value: function assignIndexAndRow(json, parentSizes, parents) {
            // Determine the longest parent name to calculate how far from the left the child blocks should start.
            var longest = '',
                parentNames = Object.keys(parentSizes),
                i = void 0,
                index = 0,
                row = 0,
                previousParent = '';

            for (i = 0; i < parents.length; i++) {
                var current = parents[i] + ' ( ' + parentSizes[parentNames[i]] + ') ';

                if (current.length > longest.length) {
                    longest = current;
                }
            }

            // Calculate the row and column for each child block.
            var longestWidth = this.ctx.measureText(longest).width,
                parentDiv = this.configuration.selection._groups[0][0].parentElement,
                calculatedMaxChildren = this.configuration.maxChildCount === 0 ? Math.floor((parentDiv.parentElement.clientWidth - 15 - longestWidth) / this.configuration.blockSize) : this.configuration.maxChildCount;

            for (i = 0; i < json.length; i++) {
                var element = json[i],
                    parent = element.parent;
=======
    /**
     * Determines if the array passed in is an Array object.
     *
     * @param {Array} arr The array object to check.
     * @returns {boolean} Whether or not the array is actually an array object.
     * @private
     */
    var isArray = function(arr) {
        return Object.prototype.toString.call(arr) == '[object Array]';
    };

    /**
     * Noop function.
     *
     * @private
     */
    var noop = function() { };

    /**
     * Returns a sorted Array.
     *
     * @param {Array} json The Array to be sorted.
     * @private
     */
    var sortJson = function(json) {
        json.sort(function(child1, child2) {
            var parent1 = child1.parent.toLowerCase(),
                parent2 = child2.parent.toLowerCase();
>>>>>>> db23fcad

                if (previousParent !== null && previousParent !== parent) {
                    element.row = ++row;
                    element.index = 1;
                    index = 2;
                } else {
                    if (index === calculatedMaxChildren + 1) {
                        index = 1;
                        row++;
                    }

<<<<<<< HEAD
                    element.row = row;
                    element.index = index;

                    index++;
                }

                previousParent = parent;

                if (this.configuration.thresholds.length === 0) {
                    element.color = 0;
                } else {
                    // Figure out the color based on the threshold.
                    var value = void 0,
                        compare = void 0;

                    if (typeof this.configuration.thresholds[0] === 'string') {
                        value = element.value;

                        /**
                         * Compare the values to see if they're equal.
                         *
                         * @param value {String} The value from the JSON.
                         * @param threshold {String} The threshold from the JSON.
                         * @returns {boolean} Whether or not the two are equal.
                         */
                        compare = function compare(value, threshold) {
                            return value == threshold;
                        };
                    } else {
                        value = typeof element.value == 'number' ? element.value : parseInt(element.value.replace(/\D/g, ''));

                        /**
                         * Compare the values to see if the value is less than the threshold.
                         *
                         * @param value {number} The value from the JSON.
                         * @param threshold {number} The threshold from the JSON.
                         * @returns {boolean} Whether or not the value is less than the threshold.
                         */
                        compare = function compare(value, threshold) {
                            return value < threshold;
                        };
                    }

                    for (var thresholdIndex = 0; thresholdIndex < this.configuration.thresholds.length; thresholdIndex++) {
                        if (compare(value, this.configuration.thresholds[thresholdIndex])) {
                            element.color = thresholdIndex;
                            break;
                        }
                    }
                }
=======
    /**
     * Go through all of the thresholds and find the one that is equal to the value.
     *
     * @param {String} value The value from the JSON.
     * @param {Array} thresholds The thresholds from the JSON.
     * @returns {number} The index of the threshold that is equal to the value or -1 if the value doesn't equal any
     *  thresholds.
     * @private
     */
    var stringCompare = function (value, thresholds) {
        if (typeof value !== 'string') {
            throw 'Cannot make value comparison between a string and a ' + (typeof value) + '.';
        }

        var thresholdsLength = thresholds.length;

        for (var i = 0; i < thresholdsLength; i++) {
            if (value == thresholds[i]) {
                return i;
            }
        }

        return -1;
    };

    /**
     * Go through all of the thresholds and find the smallest number that is greater than the value.
     *
     * @param {number} value The value from the JSON.
     * @param {Array} thresholds The thresholds from the JSON.
     * @returns {number} The index of the threshold that is the smallest number that is greater than the value or -1 if
     *  the value isn't between any thresholds.
     * @private
     */
    var numericCompare = function (value, thresholds) {
        if (typeof value !== 'number') {
            throw 'Cannot make value comparison between a number and a ' + (typeof value) + '.';
        }

        var length = thresholds.length;

        for (var i = 0; i < length; i++) {
            if (value <= thresholds[i]) {
                return i;
            }
        }

        return -1;
    };

    /**
     * Assign the index and row to each of the children in the Array of Objects.
     *
     * @param {RelationshipGraph} that The relationship graph object.
     * @param {Array} json The array of Objects to loop through.
     * @param {Object} parentSizes The parent sizes determined.
     * @param {Array} parents The parent label names.
     * @returns {Object} Object containing the longest width, the calculated max children per row, and the maximum
     *  amount of rows.
     * @private
     */
    var assignIndexAndRow = function(that, json, parentSizes, parents) {
        // Determine the longest parent name to calculate how far from the left the child blocks should start.
        var longest = '',
            parentNames = Object.keys(parentSizes),
            i,
            index = 0,
            row = 0,
            previousParent = '',
            parentLength = parents.length,
            config = that.config,
            blockSize = config.blockSize;

        for (i = 0; i < parentLength; i++) {
            var current = parents[i] + ' ( ' + parentSizes[parentNames[i]] + ') ';

            if (current.length > longest.length) {
                longest = current;
>>>>>>> db23fcad
            }

            return [longestWidth, calculatedMaxChildren, row];
        }

<<<<<<< HEAD
        /**
         * Verify that the JSON passed in is correct.
         *
         * @param json {Array} The array of JSON objects to verify.
         */

    }, {
        key: 'data',
=======
        // Calculate the row and column for each child block.
        var longestWidth = that.getPixelLength(longest),
            parentDiv = config.selection[0][0],
            calculatedMaxChildren = (config.maxChildCount === 0) ?
                Math.floor((parentDiv.parentElement.clientWidth - blockSize - longestWidth) / blockSize) :
                config.maxChildCount,
            jsonLength = json.length,
            thresholds = config.thresholds;

        for (i = 0; i < jsonLength; i++) {
            var element = json[i],
                parent = element.parent;
>>>>>>> db23fcad


        /**
         * Generate the graph.
         *
         * @param json {Array} The array of JSON to feed to the graph.
         * @return {RelationshipGraph} The RelationshipGraph object to keep d3's chaining functionality.
         */
        value: function data(json) {
            var _this2 = this;

            if (RelationshipGraph.verifyJson(json)) {
                (function () {
                    var row = 1,
                        parents = [],
                        parentSizes = {},
                        _this = _this2,
                        parent = void 0,
                        i = void 0,
                        maxWidth = void 0,
                        maxHeight = void 0,
                        calculatedMaxChildren = 0,
                        longestWidth = 0;

                    // Ensure that the JSON is sorted by parent.
                    RelationshipGraph.sortJson(json);

                    // Loop through all of the childrenNodes in the JSON array and determine the amount of childrenNodes per parent. This will also
                    // calculate the row and index for each block and truncate the parent names to 25 characters.
                    for (i = 0; i < json.length; i++) {
                        parent = json[i].parent;

                        if (RelationshipGraph.containsKey(parentSizes, parent)) {
                            parentSizes[parent]++;
                        } else {
                            parentSizes[parent] = 1;
                            parents.push(RelationshipGraph.truncate(parent, _this2.configuration.truncate));
                        }
                    }

                    // Assign the indexes and rows to each child. This method also calculates the maximum amount of children per row, the longest
                    // row width, and how many rows there are.


                    // Set the max width and height.

<<<<<<< HEAD
                    var _assignIndexAndRow = _this2.assignIndexAndRow(json, parentSizes, parents);

                    var _assignIndexAndRow2 = _slicedToArray(_assignIndexAndRow, 3);

                    longestWidth = _assignIndexAndRow2[0];
                    calculatedMaxChildren = _assignIndexAndRow2[1];
                    row = _assignIndexAndRow2[2];
                    maxHeight = row * _this2.configuration.blockSize;
                    maxWidth = longestWidth + calculatedMaxChildren * _this2.configuration.blockSize;

                    // Select all of the parent nodes.
                    var parentNodes = _this2.svg.selectAll('.relationshipGraph-Text').data(parents);

                    // Add new parent nodes.
                    parentNodes.enter().append('text').text(function (obj, index) {
                        return obj + ' (' + parentSizes[Object.keys(parentSizes)[index]] + ')';
                    }).attr('x', function (obj, index) {
                        var width = _this.ctx.measureText(obj + ' (' + parentSizes[Object.keys(parentSizes)[index]] + ')');
                        return longestWidth - width.width;
                    }).attr('y', function (obj, index) {
                        if (index === 0) {
                            return 0;
                        }

                        // Determine the Y coordinate by determining the Y coordinate of all of the parents before. This has to be calculated completely
                        // because it is an update and can occur anywhere.
                        var previousParentSize = 0,
                            i = index - 1;

                        while (i > -1) {
                            previousParentSize += Math.ceil(parentSizes[Object.keys(parentSizes)[i]] / calculatedMaxChildren) * calculatedMaxChildren;
                            i--;
                        }

                        return Math.ceil(previousParentSize / calculatedMaxChildren) * _this.configuration.blockSize;
                    }).style('text-anchor', 'start').style('fill', function (obj) {
                        return obj.parentColor !== undefined ? _this.configuration.colors[obj.parentColor] : '#000000';
                    }).attr('class', 'relationshipGraph-Text').attr('transform', 'translate(-6, ' + _this2.configuration.blockSize / 1.5 + ')');

                    // Update existing parent nodes.
                    parentNodes.text(function (obj, index) {
                        return obj + ' (' + parentSizes[Object.keys(parentSizes)[index]] + ')';
                    }).attr('x', function (obj, index) {
                        var width = _this.ctx.measureText(obj + ' (' + parentSizes[Object.keys(parentSizes)[index]] + ')');
                        return longestWidth - width.width;
                    }).attr('y', function (obj, index) {
                        if (index === 0) {
                            return 0;
                        }

                        // Determine the Y coordinate by determining the Y coordinate of all of the parents before. This has to be calculated completely
                        // because it is an update and can occur anywhere.
                        var previousParentSize = 0,
                            i = index - 1;

                        while (i > -1) {
                            previousParentSize += Math.ceil(parentSizes[Object.keys(parentSizes)[i]] / calculatedMaxChildren) * calculatedMaxChildren;
                            i--;
                        }

                        return Math.ceil(previousParentSize / calculatedMaxChildren) * _this.configuration.blockSize;
                    }).style('fill', function (obj) {
                        return obj.parentColor !== undefined ? _this.configuration.colors[obj.parentColor] : '#000000';
                    });

                    // Remove deleted parent nodes.
                    parentNodes.exit().remove();

                    // Select all of the children nodes.
                    var childrenNodes = _this2.svg.selectAll('.relationshipGraph-block').data(json);

                    // Add new child nodes.
                    childrenNodes.enter().append('rect').attr('x', function (obj) {
                        return longestWidth + (obj.index - 1) * _this.configuration.blockSize;
                    }).attr('y', function (obj) {
                        return (obj.row - 1) * _this.configuration.blockSize;
                    }).attr('rx', 4).attr('ry', 4).attr('class', 'relationshipGraph-block').attr('width', _this.configuration.blockSize).attr('height', _this.configuration.blockSize).style('fill', function (obj) {
                        return _this.configuration.colors[obj.color % _this.configuration.colors.length] || _this.configuration.colors[0];
                    }).on('mouseover', _this.tooltip ? _this.tooltip.show : RelationshipGraph.noop).on('mouseout', _this.tooltip ? _this.tooltip.hide : RelationshipGraph.noop).on('click', function (obj) {
                        _this.tooltip.hide();
                        _this.configuration.onClick(obj);
                    });

                    // Update existing child nodes.
                    childrenNodes.transition(_this.configuration.transitionTime).attr('x', function (obj) {
                        return longestWidth + (obj.index - 1) * _this.configuration.blockSize;
                    }).attr('y', function (obj) {
                        return (obj.row - 1) * _this.configuration.blockSize;
                    }).style('fill', function (obj) {
                        return _this.configuration.colors[obj.color % _this.configuration.colors.length] || _this.configuration.colors[0];
                    });

                    // Delete removed child nodes.
                    childrenNodes.exit().transition(_this.configuration.transitionTime).remove();

                    if (_this2.configuration.showTooltips) {
                        d3.select('.d3-tip').remove();
                        _this2.svg.call(_this2.tooltip);
                    }

                    _this2.configuration.selection.select('svg').attr('width', maxWidth + 15).attr('height', maxHeight + 15);
                })();
=======
            if (thresholds.length === 0) {
                element.color = 0;
            } else {
                // Figure out the color based on the threshold.
                var value,
                    compare;

                if (typeof thresholds[0] === 'string') {
                    value = element.value;
                    compare = stringCompare;
                } else {
                    var elementValue = element.value;

                    value = (typeof elementValue == 'number') ?
                        elementValue : parseFloat(elementValue.replace(/[^0-9-\.]+/g, ''));

                    compare = numericCompare;
                }

                var thresholdIndex = compare(value, thresholds);

                element.color = (thresholdIndex === -1) ? 0 : thresholdIndex;
>>>>>>> db23fcad
            }

            return this;
        }
    }], [{
        key: 'getColors',
        value: function getColors() {
            return ['#c4f1be', '#a2c3a4', '#869d96', '#525b76', '#201e50', '#485447', '#5b7f77', '#6474ad', '#b9c6cb', '#c0d6c1', '#754668', '#587d71', '#4daa57', '#b5dda4', '#f9eccc', '#0e7c7b', '#17bebb', '#d4f4dd', '#d62246', '#4b1d3f', '#cf4799', '#c42583', '#731451', '#f3d1bf', '#c77745'];
        }

<<<<<<< HEAD
        /**
         * Checks if the object contains the key.
         *
         * @param {object} obj The object to check in.
         * @param {string} key They key to check for.
         * @returns {boolean} Whether or not the object contains the key.
         */

    }, {
        key: 'containsKey',
        value: function containsKey(obj, key) {
            return Object.keys(obj).indexOf(key) > -1;
=======
        return {
            longestWidth: longestWidth,
            calculatedMaxChildren: calculatedMaxChildren,
            maxRow: row
        };
    };

    /**
     * Returns the pixel length of the string based on the font size.
     *
     * @param {string} str The string to get the length of.
     * @returns {Number} The pixel length of the string.
     * @public
     */
    RelationshipGraph.prototype.getPixelLength = function(str) {
        if (containsKey(this.measuredCache, str)) {
            return this.measuredCache[str];
        }

        var text = document.createTextNode(str);
        this.measurementDiv.appendChild(text);

        var width = this.measurementDiv.offsetWidth;
        this.measurementDiv.removeChild(text);

        this.measuredCache[str] = width;

        return width;
    };

    /**
     * Verify that the JSON passed in is correct.
     *
     * @param {Array} json The array of JSON objects to verify.
     * @public
     */
    RelationshipGraph.prototype.verifyJson = function(json) {
        if (!(isArray(json)) || (json.length < 0) || (typeof json[0] !== 'object')) {
            throw 'JSON has to be an Array of JavaScript objects that is not empty.';
>>>>>>> db23fcad
        }

        /**
         * Checks whether or not the key is in the array.
         *
         * @param {*[]} arr The array to check in.
         * @param {string} key The key to check for.
         * @returns {boolean} Whether or not the key exists in the array.
         */

<<<<<<< HEAD
    }, {
        key: 'contains',
        value: function contains(arr, key) {
            return arr.indexOf(key) > -1;
        }

        /**
         * Truncate a string to 25 characters plus an ellipses.
         *
         * @param {string} str The string to truncate.
         * @param {number} cap The number to cap the string at before it gets truncated.
         * @returns {string} The string truncated (if necessary).
         */

    }, {
        key: 'truncate',
        value: function truncate(str, cap) {
            if (cap === 0) {
                return str;
=======
        while (length--) {
            var element = json[length],
                keys = Object.keys(element),
                keyLength = keys.length,
                parentColor = element.parentColor;

            if (element.parent === undefined) {
                throw 'Child does not have a parent.';
            } else if (parentColor !== undefined && (parentColor > 4 || parentColor < 0)) {
                throw 'Parent color is unsupported.';
            }

            while (keyLength--) {
                var currentObj = json[length];

                if (keys[keyLength].toUpperCase() == 'VALUE') {
                    if (keys[keyLength] != 'value') {
                        currentObj.value = currentObj[keys[keyLength]];
                        delete currentObj[keys[keyLength]];
                    }
                    break;
                }
>>>>>>> db23fcad
            }

            return str.length > cap ? str.substring(0, cap) + '...' : str;
        }

        /**
         * Determines if the array passed in is an Array object.
         *
         * @param arr {Array} The array object to check.
         * @returns {boolean} Whether or not the array is actually an array object.
         */

<<<<<<< HEAD
    }, {
        key: 'isArray',
        value: function isArray(arr) {
            return Object.prototype.toString.call(arr) == '[object Array]';
        }

        /**
         * Noop function.
         */

    }, {
        key: 'noop',
        value: function noop() {}

        /**
         * Returns a sorted Array.
         *
         * @param json {Array} The Array to be sorted.
         */

    }, {
        key: 'sortJson',
        value: function sortJson(json) {
            json.sort(function (child1, child2) {
                var parent1 = child1.parent.toLowerCase(),
                    parent2 = child2.parent.toLowerCase();

                return parent1 > parent2 ? 1 : parent1 < parent2 ? -1 : 0;
            });
        }
    }, {
        key: 'verifyJson',
        value: function verifyJson(json) {
            if (!RelationshipGraph.isArray(json) || json.length < 0 || _typeof(json[0]) !== 'object') {
                throw 'JSON has to be an Array of JavaScript objects that is not empty.';
            }

            var length = json.length;

            while (length--) {
                var element = json[length],
                    keys = Object.keys(element),
                    keyLength = keys.length;

                if (element.parent === undefined) {
                    throw 'Child does not have a parent.';
                } else if (element.parentColor !== undefined && (element.parentColor > 4 || element.parentColor < 0)) {
                    throw 'Parent color is unsupported.';
                }

                while (keyLength--) {
                    if (keys[keyLength].toUpperCase() == 'VALUE') {
                        if (keys[keyLength] != 'value') {
                            json[length].value = json[length][keys[keyLength]];
                            delete json[length][keys[keyLength]];
                        }
                        break;
                    }
                }
            }

            return true;
=======
    /**
     * Creates the parent labels.
     *
     * @param {RelationshipGraph} _this RelationshipGraph object for the private method.
     * @param {d3.selection} parentNodes The parentNodes.
     * @param {Object} parentSizes The child count for each parent.
     * @param {number} longestWidth The longest width of a parent node.
     * @param {number} calculatedMaxChildren The maxiumum amount of children nodes per row.
     * @private
     */
    var createParents = function(_this, parentNodes, parentSizes, longestWidth, calculatedMaxChildren) {
        var previousParentSizes = 0,
            parentSizesKeys = Object.keys(parentSizes);

        parentNodes.enter().append('text')
            .text(function(obj, index) {
                return obj + ' (' + parentSizes[parentSizesKeys[index]] + ')';
            })
            .attr('x', function(obj, index) {
                var width = _this.getPixelLength(obj + ' (' + parentSizes[parentSizesKeys[index]] + ')');
                return longestWidth - width;
            })
            .attr('y', function(obj, index) {
                if (index === 0) {
                    return 0;
                }

                // Determine the Y coordinate by determining the Y coordinate of all of the parents before.
                var y = Math.ceil(previousParentSizes / calculatedMaxChildren) * _this.config.blockSize;
                previousParentSizes += y;

                return y;
            })
            .style('text-anchor', 'start')
            .style('fill', function(obj) {
                return (obj.parentColor !== undefined) ? _this.config.colors[obj.parentColor] : '#000000';
            })
            .style('cursor', _this.parentPointer ? 'pointer' : 'default')
            .attr('class', 'relationshipGraph-Text')
            .attr('transform', 'translate(-6, ' + _this.config.blockSize / 1.5 + ')')
            .on('click', function(obj) {
                _this.config.onClick.parent(obj);
            });
    };

    /**
     * Updates the existing parent nodes with new data.
     *
     * @param {RelationshipGraph} _this RelationshipGraph object for the private method.
     * @param {d3.selection} parentNodes The parentNodes.
     * @param {Object} parentSizes The child count for each parent.
     * @param {number} longestWidth The longest width of a parent node.
     * @param {number} calculatedMaxChildren The maxiumum amount of children nodes per row.
     * @private
     */
    var updateParents = function(_this, parentNodes, parentSizes, longestWidth, calculatedMaxChildren) {
        var parentSizesKeys = Object.keys(parentSizes);

        // noinspection JSUnresolvedFunction
        parentNodes
            .text(function(obj, index) {
                return obj + ' (' + parentSizes[parentSizesKeys[index]] + ')';
            })
            .attr('x', function(obj, index) {
                var width = _this.getPixelLength(obj + ' (' + parentSizes[parentSizesKeys[index]] + ')');
                return longestWidth - width;
            })
            .attr('y', function(obj, index) {
                if (index === 0) {
                    return 0;
                }

                /**
                 * Determine the Y coordinate by determining the Y coordinate of all of the parents before. This
                 * has to be calculated completely because it is an update and can occur anywhere.
                 */
                var previousParentSize = 0,
                    i = index - 1;

                while (i > -1) {
                    previousParentSize += Math.ceil(parentSizes[parentSizesKeys[i]] / calculatedMaxChildren) *
                        calculatedMaxChildren;
                    i--;
                }

                return Math.ceil(previousParentSize / calculatedMaxChildren) * _this.config.blockSize;
            })
            .style('fill', function(obj) {
                return (obj.parentColor !== undefined) ? _this.config.colors[obj.parentColor] : '#000000';
            })
            .style('cursor', _this.parentPointer ? 'pointer' : 'default');
    };

    /**
     * Creates new children nodes.
     *
     * @param {RelationshipGraph} _this RelationshipGraph object for the private method.
     * @param {d3.selection} childrenNodes The children nodes.
     * @param {number} longestWidth The longest width of a parent node.
     * @private
     */
    var createChildren = function(_this, childrenNodes, longestWidth) {
        childrenNodes.enter()
            .append('rect')
            .attr('x', function(obj) {
                return longestWidth + ((obj.index - 1) * _this.config.blockSize) + 5;
            })
            .attr('y', function(obj) {
                return (obj.row - 1) * _this.config.blockSize;
            })
            .attr('rx', 4)
            .attr('ry', 4)
            .attr('class', 'relationshipGraph-block')
            .attr('width', _this.config.blockSize)
            .attr('height', _this.config.blockSize)
            .style('fill', function(obj) {
                return _this.config.colors[obj.color % _this.config.colors.length] || _this.config.colors[0];
            })
            .style('cursor', _this.childPointer ? 'pointer' : 'default')
            .on('mouseover', _this.tip ? _this.tip.show : noop)
            .on('mouseout', _this.tip ? _this.tip.hide : noop)
            .on('click', function(obj) {
                _this.tip.hide();
                _this.config.onClick.child(obj);
            });
    };

    /**
     * Updates the existing children nodes with new data.
     *
     * @param {RelationshipGraph} _this RelationshipGraph object for the private method.
     * @param {d3.selection} childrenNodes The children nodes.
     * @param {number} longestWidth The longest width of a parent node.
     * @private
     */
    var updateChildren = function(_this, childrenNodes, longestWidth) {
        var blockSize = _this.config.blockSize,
            colors = _this.config.colors,
            colorsLength = colors.length;

        // noinspection JSUnresolvedFunction
        childrenNodes.transition(_this.config.transitionTime)
            .attr('x', function(obj) {
                return longestWidth + ((obj.index - 1) * blockSize) + 5;
            })
            .attr('y', function(obj) {
                return (obj.row - 1) * blockSize;
            })
            .style('fill', function(obj) {
                return colors[obj.color % colorsLength] || colors[0];
            });
    };

    /**
     * Removes nodes that no longer exist.
     *
     * @param {RelationshipGraph} _this RelationshipGraph object for the private method.
     * @param {d3.selection} nodes The nodes.
     * @private
     */
    var removeNodes = function(_this, nodes) {
        // noinspection JSUnresolvedFunction
        nodes.exit().transition(_this.config.transitionTime).remove();
    };

    /**
     * Generate the graph.
     *
     * @param {Array} json The array of JSON to feed to the graph.
     * @return {RelationshipGraph} The RelationshipGraph object to keep d3's chaining functionality.
     * @public
     */
    RelationshipGraph.prototype.data = function(json) {
        if (this.verifyJson(json)) {
            var row,
                parents = [],
                parentSizes = {},
                parent,
                i,
                maxWidth,
                maxHeight,
                calculatedMaxChildren,
                longestWidth,
                config = this.config;

            // Ensure that the JSON is sorted by parent.
            config.sortFunction(json);

            /**
             * Loop through all of the childrenNodes in the JSON array and determine the amount of childrenNodes per
             * parent. This will also calculate the row and index for each block and truncate the parent names to 25
             * characters.
             */
            var jsonLength = json.length;

            for (i = 0; i < jsonLength; i++) {
                parent = json[i].parent;

                if (containsKey(parentSizes, parent)) {
                    parentSizes[parent]++;
                } else {
                    parentSizes[parent] = 1;
                    parents.push(truncate(parent, config.truncate));
                }
            }

            /**
             * Assign the indexes and rows to each child. This method also calculates the maximum amount of children
             * per row, the longest row width, and how many rows there are.
             */
            var calculatedResults = assignIndexAndRow(this, json, parentSizes, parents);

            calculatedMaxChildren = calculatedResults.calculatedMaxChildren;
            longestWidth = calculatedResults.longestWidth;
            row = calculatedResults.maxRow;

            // Set the max width and height.
            maxHeight = row * config.blockSize;
            maxWidth = longestWidth + calculatedMaxChildren * config.blockSize;

            // Select all of the parent nodes.
            var parentNodes = this.svg.selectAll('.relationshipGraph-Text')
                .data(parents);

            // Add new parent nodes.
            createParents(this, parentNodes, parentSizes, longestWidth, calculatedMaxChildren);

            // Update existing parent nodes.
            updateParents(this, parentNodes, parentSizes, longestWidth, calculatedMaxChildren);

            // Remove deleted parent nodes.
            removeNodes(this, parentNodes);

            // Select all of the children nodes.
            var childrenNodes = this.svg.selectAll('.relationshipGraph-block')
                .data(json);

            // Add new child nodes.
            createChildren(this, childrenNodes, longestWidth);

            // Update existing child nodes.
            updateChildren(this, childrenNodes, longestWidth);

            // Delete removed child nodes.
            removeNodes(this, childrenNodes);

            if (this.config.showTooltips) {
                d3.select('.d3-tip').remove();
                this.svg.call(this.tip);
            }

            this.config.selection.select('svg')
                .attr('width', Math.abs(maxWidth + 15))
                .attr('height', Math.abs(maxHeight + 15));
>>>>>>> db23fcad
        }
    }]);

    return RelationshipGraph;
}();

/**
 * Add a relationshipGraph function to d3 that returns a RelationshipGraph object.
 */


d3.relationshipGraph = function () {
    'use strict';

    return RelationshipGraph.extend.apply(RelationshipGraph, arguments);
};

/**
 * Add relationshipGraph to selection.
 *
 * @param {Object} userConfig Configuration for graph.
 * @return {Object} Returns a new RelationshipGraph object.
 */
d3.selection.prototype.relationshipGraph = function (userConfig) {
    'use strict';

    return new RelationshipGraph(this, userConfig);
};<|MERGE_RESOLUTION|>--- conflicted
+++ resolved
@@ -445,38 +445,7 @@
 
         return tip;
     };
-<<<<<<< HEAD
 });
-=======
-
-}));
- /**
- * The MIT License (MIT).
- *
- * Copyright (c) 2016 Harrison Kelly.
- *
- * Permission is hereby granted, free of charge, to any person obtaining a copy
- * of this software and associated documentation files (the "Software"), to deal
- * in the Software without restriction, including without limitation the rights
- * to use, copy, modify, merge, publish, distribute, sublicense, and/or sell
- * copies of the Software, and to permit persons to whom the Software is
- * furnished to do so, subject to the following conditions:
- *
- * The above copyright notice and this permission notice shall be included in
- * all copies or substantial portions of the Software.
- *
- * THE SOFTWARE IS PROVIDED "AS IS", WITHOUT WARRANTY OF ANY KIND, EXPRESS OR
- * IMPLIED, INCLUDING BUT NOT LIMITED TO THE WARRANTIES OF MERCHANTABILITY,
- * FITNESS FOR A PARTICULAR PURPOSE AND NONINFRINGEMENT. IN NO EVENT SHALL THE
- * AUTHORS OR COPYRIGHT HOLDERS BE LIABLE FOR ANY CLAIM, DAMAGES OR OTHER
- * LIABILITY, WHETHER IN AN ACTION OF CONTRACT, TORT OR OTHERWISE, ARISING FROM,
- * OUT OF OR IN CONNECTION WITH THE SOFTWARE OR THE USE OR OTHER DEALINGS IN
- * THE SOFTWARE.
- *
- * D3-relationshipgraph - 2.0.0
- */
-
->>>>>>> db23fcad
 /**
 * The MIT License (MIT).
 *
@@ -511,10 +480,9 @@
      * @param {Object} userConfig Configuration for graph.
      * @constructor
      */
-<<<<<<< HEAD
 
     function RelationshipGraph(selection) {
-        var userConfig = arguments.length <= 1 || arguments[1] === undefined ? { showTooltips: true, maxChildCount: 0, onClick: RelationshipGraph.noop, thresholds: [] } : arguments[1];
+        var userConfig = arguments.length <= 1 || arguments[1] === undefined ? { showTooltips: true, maxChildCount: 0, thresholds: [] } : arguments[1];
 
         _classCallCheck(this, RelationshipGraph);
 
@@ -523,74 +491,39 @@
             userConfig.thresholds = [];
         } else if (_typeof(userConfig.thresholds) !== 'object') {
             throw 'Thresholds must be an Object.';
-=======
-    var RelationshipGraph = function(selection, userConfig) {
-        if (userConfig === undefined) {
-            userConfig = {
-                thresholds: []
-            };
-
-            this.parentPointer = false;
-            this.childPointer = false;
-        } else {
-            // Verify that the user config contains the thresholds.
-            if (userConfig.thresholds === undefined) {
-                userConfig.thresholds = [];
-            } else if (typeof userConfig.thresholds !== 'object') {
-                throw 'Thresholds must be an Object.';
-            }
-
-            if (userConfig.onClick !== undefined) {
-                this.parentPointer = userConfig.onClick.parent !== undefined;
-                this.childPointer = userConfig.onClick.child !== undefined;
-            }
->>>>>>> db23fcad
-        }
-
-        var defaultOnClick = {
-            parent: noop,
-            child: noop
-        };
+        }
+
+        this.parentPointer = false;
+        this.childPointer = false;
+
+        if (userConfig.onClick !== undefined) {
+            this.parentPointer = userConfig.onClick.parent !== undefined;
+            this.childPointer = userConfig.onClick.child !== undefined;
+        }
+
+        var defaultOnClick = { parent: RelationshipGraph.noop, child: RelationshipGraph.noop };
 
         /**
          * Contains the configuration for the graph.
          *
          * @type {{blockSize: number, selection: d3.selection, showTooltips: boolean, maxChildCount: number,
-         * onClick: function, showKeys: (*|boolean|*|boolean), thresholds: Array, colors: Array, transitionTime: number,
-         * truncate: (*|number), sortFunction: (*|sortJson)}}
-         */
-<<<<<<< HEAD
+         * onClick: (RelationshipGraph.noop|*), showKeys: (*|boolean), thresholds: Array,
+         * colors: (*|Array|boolean|string[]), transitionTime: (*|number),
+         * truncate: (RelationshipGraph.truncate|*|number)}}
+         */
         this.configuration = {
             blockSize: 24, // The block size for each child.
             selection: selection, // The ID for the graph.
             showTooltips: userConfig.showTooltips, // Whether or not to show the tooltips on hover.
-            maxChildCount: userConfig.maxChildCount || 0, // The maximum amount of children to show per row before wrapping.
-            onClick: userConfig.onClick || RelationshipGraph.noop, // The callback function to call when a child is clicked. This function gets passed the JSON for the child.
+            maxChildCount: userConfig.maxChildCount || 0, // The maximum amount of children to show per row.
+            onClick: userConfig.onClick || defaultOnClick, // The callback function to call.
             showKeys: userConfig.showKeys, // Whether or not to show the keys in the tooltip.
             thresholds: userConfig.thresholds, // Thresholds to determine the colors of the child blocks with.
             colors: userConfig.colors || RelationshipGraph.getColors(), // Colors to use for blocks.
-            transitionTime: userConfig.transitionTime || 1500, // Time for a transition to start and complete (in milliseconds).
-            truncate: userConfig.truncate || 25 // Maximum length of a parent label before it gets truncated. Use 0 to turn off truncation.
-=======
-        this.config = {
-            blockSize: 24,  // The block size for each child.
-            selection: selection,  // The ID for the graph.
-            showTooltips: userConfig.showTooltips,  // Whether or not to show the tooltips on hover.
-            maxChildCount: userConfig.maxChildCount || 0,  // The maximum amount of children to show before wrapping.
-            onClick: userConfig.onClick || defaultOnClick,  // The callback function to call when a node is clicked.
-            showKeys: userConfig.showKeys,  // Whether or not to show the keys in the tooltip.
-            thresholds: userConfig.thresholds,  // Thresholds to determine the colors of the child blocks with.
-            colors: userConfig.colors || ['#c4f1be', '#a2c3a4', '#869d96', '#525b76', '#201e50',
-                '#485447', '#5b7f77', '#6474ad', '#b9c6cb', '#c0d6c1',
-                '#754668', '#587d71', '#4daa57', '#b5dda4', '#f9eccc',
-                '#0e7c7b', '#17bebb', '#d4f4dd', '#d62246', '#4b1d3f',
-                '#cf4799', '#c42583', '#731451', '#f3d1bf', '#c77745'
-            ],  // Colors to use for blocks.
-            transitionTime: userConfig.transitionTime || 1500,  // Time for a transition to start and complete.
-            truncate: userConfig.truncate || 0,  // Maximum length of a parent label before it gets truncated.
-            sortFunction: userConfig.sortFunction || sortJson,  // A custom sort function.
-            valueKeyName: userConfig.valueKeyName // Set a custom key value in the tooltip.
->>>>>>> db23fcad
+            transitionTime: userConfig.transitionTime || 1500, // Time for a transition to start and complete.
+            truncate: userConfig.truncate || 0, // Maximum length of a parent label. Use 0 to turn off truncation.
+            sortFunction: userConfig.sortFunction || RelationshipGraph.sortJson, // A custom sort function
+            valueKeyName: userConfig.valueKeyName // Set a custom key in the tooltip.
         };
 
         if (this.configuration.showTooltips === undefined) {
@@ -601,8 +534,8 @@
             this.configuration.showKeys = true;
         }
 
-        if (this.config.keyValueName === undefined) {
-            this.config.keyValueName = 'value';
+        if (this.configuration.keyValueName === undefined) {
+            this.configuration.keyValueName = 'value';
         }
 
         // If the threshold array is made up of numbers, make sure that it is sorted.
@@ -628,11 +561,10 @@
          * Function to create the tooltip.
          *
          * @param {RelationshipGraph} self The RelationshipGraph instance.
-<<<<<<< HEAD
          * @returns {d3.tooltip} the tip object.
          */
         var createTooltip = function createTooltip(self) {
-            var hiddenKeys = ['ROW', 'INDEX', 'COLOR', 'PARENTCOLOR', 'PARENT'],
+            var hiddenKeys = ['ROW', 'INDEX', 'COLOR', 'PARENTCOLOR', 'PARENT', '_PRIVATE_'],
                 showKeys = self.configuration.showKeys;
 
             return d3.tip().attr('class', 'relationshipGraph-tip').offset([-8, -10]).html(function (obj) {
@@ -654,48 +586,10 @@
                         if (showKeys) {
                             key.innerHTML = element.charAt(0).toUpperCase() + element.substring(1);
                             row.appendChild(key);
-=======
-         * @returns {d3.tip} the tip object.
-         * @private
-         */
-        var createTooltip = function(self) {
-            var hiddenKeys = ['ROW', 'INDEX', 'COLOR', 'PARENTCOLOR', 'PARENT', '_PRIVATE_'],
-                showKeys = self.config.showKeys;
-
-            return d3.tip().attr('class', 'relationshipGraph-tip')
-                .offset([-8, -10])
-                .html(function(obj) {
-                    var keys = Object.keys(obj),
-                        table = document.createElement('table'),
-                        count = keys.length,
-                        rows = [];
-
-                    // Loop through the keys in the object and only show values self are not in the hiddenKeys array.
-                    while (count--) {
-                        var element = keys[count],
-                            upperCaseKey = element.toUpperCase();
-
-                        if (!contains(hiddenKeys, upperCaseKey)) {
-                            var row = document.createElement('tr'),
-                                key = showKeys ? document.createElement('td') : null,
-                                value = document.createElement('td');
-
-                            if (showKeys) {
-                                key.innerHTML = (upperCaseKey == 'VALUE') ?
-                                    self.config.valueKeyName : element;
-                                row.appendChild(key);
-                            }
-
-                            if (upperCaseKey == 'VALUE' && self.config.valueKeyName.length === 0) {
-                                continue;
-                            }
-
-                            value.innerHTML = obj[element];
-                            value.style.fontWeight = 'normal';
-
-                            row.appendChild(value);
-                            rows.push(row);
->>>>>>> db23fcad
+                        }
+
+                        if (upperCaseKey == 'VALUE' && !self.configuration.valueKeyName) {
+                            continue;
                         }
 
                         value.innerHTML = obj[element];
@@ -712,25 +606,16 @@
                     table.appendChild(rows[rowCount]);
                 }
 
-<<<<<<< HEAD
-                self.tooltip.direction('n');
                 return table.outerHTML;
             });
         };
 
-        this.tooltip = this.configuration.showTooltips ? createTooltip(this) : null;
-=======
-                    return table.outerHTML;
-                });
-        };
-
-        if (this.config.showTooltips) {
-            this.tip = createTooltip(this);
-            this.tip.direction('n');
+        if (this.configuration.showTooltips) {
+            this.tooltip = createTooltip(this);
+            this.tooltip.direction('n');
         } else {
-            this.tip = null;
-        }
->>>>>>> db23fcad
+            this.tooltip = null;
+        }
 
         // Check if this selection already has a graph.
         this.svg = this.configuration.selection.select('svg').select('g');
@@ -746,49 +631,37 @@
     /**
      * Generate the basic set of colors.
      *
-<<<<<<< HEAD
      * @returns {string[]} List of HEX colors.
-=======
-     * @param {object} obj The object to check in.
-     * @param {string} key They key to check for.
-     * @returns {boolean} Whether or not the object contains the key.
-     * @private
->>>>>>> db23fcad
      */
 
-<<<<<<< HEAD
 
     _createClass(RelationshipGraph, [{
-        key: 'assignIndexAndRow',
-=======
-    /**
-     * Checks whether or not the key is in the array.
-     *
-     * @param {*[]} arr The array to check in.
-     * @param {string} key The key to check for.
-     * @returns {boolean} Whether or not the key exists in the array.
-     * @private
-     */
-    var contains = function(arr, key) {
-        return arr.indexOf(key) > -1;
-    };
-
-    /**
-     * Truncate a string to 25 characters plus an ellipses.
-     *
-     * @param {string} str The string to truncate.
-     * @param {number} cap The number to cap the string at before it gets truncated.
-     * @returns {string} The string truncated (if necessary).
-     * @private
-     */
-    var truncate = function(str, cap) {
-        if (cap === 0) {
-            return str;
-        }
->>>>>>> db23fcad
-
-
-<<<<<<< HEAD
+        key: 'getPixelLength',
+
+
+        /**
+         * Returns the pixel length of the string based on the font size.
+         *
+         * @param {string} str The string to get the length of.
+         * @returns {Number} The pixel length of the string.
+         * @public
+         */
+        value: function getPixelLength(str) {
+            if (RelationshipGraph.containsKey(this.measuredCache, str)) {
+                return this.measuredCache[str];
+            }
+
+            var text = document.createTextNode(str);
+            this.measurementDiv.appendChild(text);
+
+            var width = this.measurementDiv.offsetWidth;
+            this.measurementDiv.removeChild(text);
+
+            this.measuredCache[str] = width;
+
+            return width;
+        }
+
         /**
          * Assign the index and row to each of the children in the Array of Objects.
          *
@@ -798,6 +671,9 @@
          * @returns {Array} Object containing the longest width, the calculated max children per row, and the maximum amount
          *  of rows.
          */
+
+    }, {
+        key: 'assignIndexAndRow',
         value: function assignIndexAndRow(json, parentSizes, parents) {
             // Determine the longest parent name to calculate how far from the left the child blocks should start.
             var longest = '',
@@ -805,9 +681,12 @@
                 i = void 0,
                 index = 0,
                 row = 0,
-                previousParent = '';
-
-            for (i = 0; i < parents.length; i++) {
+                previousParent = '',
+                parentLength = parents.length,
+                config = this.configuration,
+                blockSize = config.blockSize;
+
+            for (i = 0; i < parentLength; i++) {
                 var current = parents[i] + ' ( ' + parentSizes[parentNames[i]] + ') ';
 
                 if (current.length > longest.length) {
@@ -816,55 +695,28 @@
             }
 
             // Calculate the row and column for each child block.
-            var longestWidth = this.ctx.measureText(longest).width,
-                parentDiv = this.configuration.selection._groups[0][0].parentElement,
-                calculatedMaxChildren = this.configuration.maxChildCount === 0 ? Math.floor((parentDiv.parentElement.clientWidth - 15 - longestWidth) / this.configuration.blockSize) : this.configuration.maxChildCount;
-
-            for (i = 0; i < json.length; i++) {
+            var longestWidth = this.getPixelLength(longest),
+                parentDiv = config.selection._groups[0][0],
+                calculatedMaxChildren = config.maxChildCount === 0 ? Math.floor((parentDiv.parentElement.clientWidth - blockSize - longestWidth) / blockSize) : config.maxChildCount,
+                jsonLength = json.length,
+                thresholds = config.thresholds;
+
+            for (i = 0; i < jsonLength; i++) {
                 var element = json[i],
                     parent = element.parent;
-=======
-    /**
-     * Determines if the array passed in is an Array object.
-     *
-     * @param {Array} arr The array object to check.
-     * @returns {boolean} Whether or not the array is actually an array object.
-     * @private
-     */
-    var isArray = function(arr) {
-        return Object.prototype.toString.call(arr) == '[object Array]';
-    };
-
-    /**
-     * Noop function.
-     *
-     * @private
-     */
-    var noop = function() { };
-
-    /**
-     * Returns a sorted Array.
-     *
-     * @param {Array} json The Array to be sorted.
-     * @private
-     */
-    var sortJson = function(json) {
-        json.sort(function(child1, child2) {
-            var parent1 = child1.parent.toLowerCase(),
-                parent2 = child2.parent.toLowerCase();
->>>>>>> db23fcad
 
                 if (previousParent !== null && previousParent !== parent) {
-                    element.row = ++row;
+                    element.row = row + 1;
                     element.index = 1;
+
                     index = 2;
+                    row++;
                 } else {
                     if (index === calculatedMaxChildren + 1) {
                         index = 1;
                         row++;
                     }
 
-<<<<<<< HEAD
                     element.row = row;
                     element.index = index;
 
@@ -873,329 +725,288 @@
 
                 previousParent = parent;
 
-                if (this.configuration.thresholds.length === 0) {
+                if (thresholds.length === 0) {
                     element.color = 0;
                 } else {
                     // Figure out the color based on the threshold.
                     var value = void 0,
                         compare = void 0;
 
-                    if (typeof this.configuration.thresholds[0] === 'string') {
+                    if (typeof thresholds[0] === 'string') {
                         value = element.value;
-
-                        /**
-                         * Compare the values to see if they're equal.
-                         *
-                         * @param value {String} The value from the JSON.
-                         * @param threshold {String} The threshold from the JSON.
-                         * @returns {boolean} Whether or not the two are equal.
-                         */
-                        compare = function compare(value, threshold) {
-                            return value == threshold;
-                        };
+                        compare = RelationshipGraph.stringCompare;
                     } else {
-                        value = typeof element.value == 'number' ? element.value : parseInt(element.value.replace(/\D/g, ''));
-
-                        /**
-                         * Compare the values to see if the value is less than the threshold.
-                         *
-                         * @param value {number} The value from the JSON.
-                         * @param threshold {number} The threshold from the JSON.
-                         * @returns {boolean} Whether or not the value is less than the threshold.
-                         */
-                        compare = function compare(value, threshold) {
-                            return value < threshold;
-                        };
+                        var elementValue = element.value;
+
+                        value = typeof elementValue == 'number' ? elementValue : parseFloat(elementValue.replace(/[^0-9-\.]+/g, ''));
+
+                        compare = RelationshipGraph.numericCompare;
                     }
 
-                    for (var thresholdIndex = 0; thresholdIndex < this.configuration.thresholds.length; thresholdIndex++) {
-                        if (compare(value, this.configuration.thresholds[thresholdIndex])) {
-                            element.color = thresholdIndex;
-                            break;
-                        }
+                    var thresholdIndex = compare(value, thresholds);
+
+                    element.color = thresholdIndex === -1 ? 0 : thresholdIndex;
+                }
+            }
+
+            return [longestWidth, calculatedMaxChildren, row];
+        }
+
+        /**
+         * Verify that the JSON passed in is correct.
+         *
+         * @param json {Array} The array of JSON objects to verify.
+         */
+
+    }, {
+        key: 'createParents',
+
+
+        /**
+         * Creates the parent labels.
+         *
+         * @param {d3.selection} parentNodes The parentNodes.
+         * @param {Object} parentSizes The child count for each parent.
+         * @param {number} longestWidth The longest width of a parent node.
+         * @param {number} calculatedMaxChildren The maxiumum amount of children nodes per row.
+         * @private
+         */
+        value: function createParents(parentNodes, parentSizes, longestWidth, calculatedMaxChildren) {
+            var parentSizesKeys = Object.keys(parentSizes),
+                _this = this;
+
+            parentNodes.enter().append('text').text(function (obj, index) {
+                return obj + ' (' + parentSizes[parentSizesKeys[index]] + ')';
+            }).attr('x', function (obj, index) {
+                var width = _this.getPixelLength(obj + ' (' + parentSizes[parentSizesKeys[index]] + ')');
+                return longestWidth - width;
+            }).attr('y', function (obj, index) {
+                if (index === 0) {
+                    return 0;
+                }
+
+                /**
+                 * Determine the Y coordinate by determining the Y coordinate of all of the parents before. This
+                 * has to be calculated completely because it is an update and can occur anywhere.
+                 */
+                var previousParentSize = 0,
+                    i = index - 1;
+
+                while (i > -1) {
+                    previousParentSize += Math.ceil(parentSizes[parentSizesKeys[i]] / calculatedMaxChildren) * calculatedMaxChildren;
+                    i--;
+                }
+
+                return Math.ceil(previousParentSize / calculatedMaxChildren) * _this.configuration.blockSize;
+            }).style('text-anchor', 'start').style('fill', function (obj) {
+                return obj.parentColor !== undefined ? _this.configuration.colors[obj.parentColor] : '#000000';
+            }).style('cursor', this.parentPointer ? 'pointer' : 'default').attr('class', 'relationshipGraph-Text').attr('transform', 'translate(-6, ' + _this.configuration.blockSize / 1.5 + ')').on('click', function (obj) {
+                _this.configuration.onClick.parent(obj);
+            });
+        }
+
+        /**
+         * Updates the existing parent nodes with new data.
+         *
+         * @param {d3.selection} parentNodes The parentNodes.
+         * @param {Object} parentSizes The child count for each parent.
+         * @param {number} longestWidth The longest width of a parent node.
+         * @param {number} calculatedMaxChildren The maxiumum amount of children nodes per row.
+         * @private
+         */
+
+    }, {
+        key: 'updateParents',
+        value: function updateParents(parentNodes, parentSizes, longestWidth, calculatedMaxChildren) {
+            var parentSizesKeys = Object.keys(parentSizes),
+                _this = this;
+
+            // noinspection JSUnresolvedFunction
+            parentNodes.text(function (obj, index) {
+                return obj + ' (' + parentSizes[parentSizesKeys[index]] + ')';
+            }).attr('x', function (obj, index) {
+                var width = _this.getPixelLength(obj + ' (' + parentSizes[parentSizesKeys[index]] + ')');
+                return longestWidth - width;
+            }).attr('y', function (obj, index) {
+                if (index === 0) {
+                    return 0;
+                }
+
+                /**
+                 * Determine the Y coordinate by determining the Y coordinate of all of the parents before. This
+                 * has to be calculated completely because it is an update and can occur anywhere.
+                 */
+                var previousParentSize = 0,
+                    i = index - 1;
+
+                while (i > -1) {
+                    previousParentSize += Math.ceil(parentSizes[parentSizesKeys[i]] / calculatedMaxChildren) * calculatedMaxChildren;
+                    i--;
+                }
+
+                return Math.ceil(previousParentSize / calculatedMaxChildren) * _this.configuration.blockSize;
+            }).style('fill', function (obj) {
+                return obj.parentColor !== undefined ? _this.configuration.colors[obj.parentColor] : '#000000';
+            }).style('cursor', _this.parentPointer ? 'pointer' : 'default');
+        }
+
+        /**
+         * Creates new children nodes.
+         *
+         * @param {d3.selection} childrenNodes The children nodes.
+         * @param {number} longestWidth The longest width of a parent node.
+         * @private
+         */
+
+    }, {
+        key: 'createChildren',
+        value: function createChildren(childrenNodes, longestWidth) {
+            var _this = this;
+
+            childrenNodes.enter().append('rect').attr('x', function (obj) {
+                return longestWidth + (obj.index - 1) * _this.configuration.blockSize + 5;
+            }).attr('y', function (obj) {
+                return (obj.row - 1) * _this.configuration.blockSize;
+            }).attr('rx', 4).attr('ry', 4).attr('class', 'relationshipGraph-block').attr('width', _this.configuration.blockSize).attr('height', _this.configuration.blockSize).style('fill', function (obj) {
+                return _this.configuration.colors[obj.color % _this.configuration.colors.length] || _this.configuration.colors[0];
+            }).style('cursor', _this.childPointer ? 'pointer' : 'default').on('mouseover', _this.tooltip ? _this.tooltip.show : RelationshipGraph.noop).on('mouseout', _this.tooltip ? _this.tooltip.hide : RelationshipGraph.noop).on('click', function (obj) {
+                _this.tooltip.hide();
+                _this.configuration.onClick.child(obj);
+            });
+        }
+
+        /**
+         * Updates the existing children nodes with new data.
+         *
+         * @param {d3.selection} childrenNodes The children nodes.
+         * @param {number} longestWidth The longest width of a parent node.
+         * @private
+         */
+
+    }, {
+        key: 'updateChildren',
+        value: function updateChildren(childrenNodes, longestWidth) {
+            var blockSize = this.configuration.blockSize,
+                colors = this.configuration.colors,
+                colorsLength = colors.length;
+
+            // noinspection JSUnresolvedFunction
+            childrenNodes.transition(this.configuration.transitionTime).attr('x', function (obj) {
+                return longestWidth + (obj.index - 1) * blockSize + 5;
+            }).attr('y', function (obj) {
+                return (obj.row - 1) * blockSize;
+            }).style('fill', function (obj) {
+                return colors[obj.color % colorsLength] || colors[0];
+            });
+        }
+
+        /**
+         * Removes nodes that no longer exist.
+         *
+         * @param {d3.selection} nodes The nodes.
+         * @private
+         */
+
+    }, {
+        key: 'removeNodes',
+        value: function removeNodes(nodes) {
+            // noinspection JSUnresolvedFunction
+            nodes.exit().transition(this.configuration.transitionTime).remove();
+        }
+
+        /**
+         * Generate the graph.
+         *
+         * @param {Array} json The array of JSON to feed to the graph.
+         * @return {RelationshipGraph} The RelationshipGraph object to keep d3's chaining functionality.
+         * @public
+         */
+
+    }, {
+        key: 'data',
+        value: function data(json) {
+            if (RelationshipGraph.verifyJson(json)) {
+                var parents = [],
+                    parentSizes = {},
+                    config = this.configuration;
+
+                var row = 0,
+                    parent = void 0,
+                    i = void 0,
+                    maxWidth = void 0,
+                    maxHeight = void 0,
+                    calculatedMaxChildren = 0,
+                    longestWidth = 0;
+
+                // Ensure that the JSON is sorted by parent.
+                config.sortFunction(json);
+
+                /**
+                 * Loop through all of the childrenNodes in the JSON array and determine the amount of childrenNodes per
+                 * parent. This will also calculate the row and index for each block and truncate the parent names to 25
+                 * characters.
+                 */
+                var jsonLength = json.length;
+
+                for (i = 0; i < jsonLength; i++) {
+                    parent = json[i].parent;
+
+                    if (RelationshipGraph.containsKey(parentSizes, parent)) {
+                        parentSizes[parent]++;
+                    } else {
+                        parentSizes[parent] = 1;
+                        parents.push(RelationshipGraph.truncate(parent, config.truncate));
                     }
                 }
-=======
-    /**
-     * Go through all of the thresholds and find the one that is equal to the value.
-     *
-     * @param {String} value The value from the JSON.
-     * @param {Array} thresholds The thresholds from the JSON.
-     * @returns {number} The index of the threshold that is equal to the value or -1 if the value doesn't equal any
-     *  thresholds.
-     * @private
-     */
-    var stringCompare = function (value, thresholds) {
-        if (typeof value !== 'string') {
-            throw 'Cannot make value comparison between a string and a ' + (typeof value) + '.';
-        }
-
-        var thresholdsLength = thresholds.length;
-
-        for (var i = 0; i < thresholdsLength; i++) {
-            if (value == thresholds[i]) {
-                return i;
-            }
-        }
-
-        return -1;
-    };
-
-    /**
-     * Go through all of the thresholds and find the smallest number that is greater than the value.
-     *
-     * @param {number} value The value from the JSON.
-     * @param {Array} thresholds The thresholds from the JSON.
-     * @returns {number} The index of the threshold that is the smallest number that is greater than the value or -1 if
-     *  the value isn't between any thresholds.
-     * @private
-     */
-    var numericCompare = function (value, thresholds) {
-        if (typeof value !== 'number') {
-            throw 'Cannot make value comparison between a number and a ' + (typeof value) + '.';
-        }
-
-        var length = thresholds.length;
-
-        for (var i = 0; i < length; i++) {
-            if (value <= thresholds[i]) {
-                return i;
-            }
-        }
-
-        return -1;
-    };
-
-    /**
-     * Assign the index and row to each of the children in the Array of Objects.
-     *
-     * @param {RelationshipGraph} that The relationship graph object.
-     * @param {Array} json The array of Objects to loop through.
-     * @param {Object} parentSizes The parent sizes determined.
-     * @param {Array} parents The parent label names.
-     * @returns {Object} Object containing the longest width, the calculated max children per row, and the maximum
-     *  amount of rows.
-     * @private
-     */
-    var assignIndexAndRow = function(that, json, parentSizes, parents) {
-        // Determine the longest parent name to calculate how far from the left the child blocks should start.
-        var longest = '',
-            parentNames = Object.keys(parentSizes),
-            i,
-            index = 0,
-            row = 0,
-            previousParent = '',
-            parentLength = parents.length,
-            config = that.config,
-            blockSize = config.blockSize;
-
-        for (i = 0; i < parentLength; i++) {
-            var current = parents[i] + ' ( ' + parentSizes[parentNames[i]] + ') ';
-
-            if (current.length > longest.length) {
-                longest = current;
->>>>>>> db23fcad
-            }
-
-            return [longestWidth, calculatedMaxChildren, row];
-        }
-
-<<<<<<< HEAD
-        /**
-         * Verify that the JSON passed in is correct.
-         *
-         * @param json {Array} The array of JSON objects to verify.
-         */
-
-    }, {
-        key: 'data',
-=======
-        // Calculate the row and column for each child block.
-        var longestWidth = that.getPixelLength(longest),
-            parentDiv = config.selection[0][0],
-            calculatedMaxChildren = (config.maxChildCount === 0) ?
-                Math.floor((parentDiv.parentElement.clientWidth - blockSize - longestWidth) / blockSize) :
-                config.maxChildCount,
-            jsonLength = json.length,
-            thresholds = config.thresholds;
-
-        for (i = 0; i < jsonLength; i++) {
-            var element = json[i],
-                parent = element.parent;
->>>>>>> db23fcad
-
-
-        /**
-         * Generate the graph.
-         *
-         * @param json {Array} The array of JSON to feed to the graph.
-         * @return {RelationshipGraph} The RelationshipGraph object to keep d3's chaining functionality.
-         */
-        value: function data(json) {
-            var _this2 = this;
-
-            if (RelationshipGraph.verifyJson(json)) {
-                (function () {
-                    var row = 1,
-                        parents = [],
-                        parentSizes = {},
-                        _this = _this2,
-                        parent = void 0,
-                        i = void 0,
-                        maxWidth = void 0,
-                        maxHeight = void 0,
-                        calculatedMaxChildren = 0,
-                        longestWidth = 0;
-
-                    // Ensure that the JSON is sorted by parent.
-                    RelationshipGraph.sortJson(json);
-
-                    // Loop through all of the childrenNodes in the JSON array and determine the amount of childrenNodes per parent. This will also
-                    // calculate the row and index for each block and truncate the parent names to 25 characters.
-                    for (i = 0; i < json.length; i++) {
-                        parent = json[i].parent;
-
-                        if (RelationshipGraph.containsKey(parentSizes, parent)) {
-                            parentSizes[parent]++;
-                        } else {
-                            parentSizes[parent] = 1;
-                            parents.push(RelationshipGraph.truncate(parent, _this2.configuration.truncate));
-                        }
-                    }
-
-                    // Assign the indexes and rows to each child. This method also calculates the maximum amount of children per row, the longest
-                    // row width, and how many rows there are.
-
-
-                    // Set the max width and height.
-
-<<<<<<< HEAD
-                    var _assignIndexAndRow = _this2.assignIndexAndRow(json, parentSizes, parents);
-
-                    var _assignIndexAndRow2 = _slicedToArray(_assignIndexAndRow, 3);
-
-                    longestWidth = _assignIndexAndRow2[0];
-                    calculatedMaxChildren = _assignIndexAndRow2[1];
-                    row = _assignIndexAndRow2[2];
-                    maxHeight = row * _this2.configuration.blockSize;
-                    maxWidth = longestWidth + calculatedMaxChildren * _this2.configuration.blockSize;
-
-                    // Select all of the parent nodes.
-                    var parentNodes = _this2.svg.selectAll('.relationshipGraph-Text').data(parents);
-
-                    // Add new parent nodes.
-                    parentNodes.enter().append('text').text(function (obj, index) {
-                        return obj + ' (' + parentSizes[Object.keys(parentSizes)[index]] + ')';
-                    }).attr('x', function (obj, index) {
-                        var width = _this.ctx.measureText(obj + ' (' + parentSizes[Object.keys(parentSizes)[index]] + ')');
-                        return longestWidth - width.width;
-                    }).attr('y', function (obj, index) {
-                        if (index === 0) {
-                            return 0;
-                        }
-
-                        // Determine the Y coordinate by determining the Y coordinate of all of the parents before. This has to be calculated completely
-                        // because it is an update and can occur anywhere.
-                        var previousParentSize = 0,
-                            i = index - 1;
-
-                        while (i > -1) {
-                            previousParentSize += Math.ceil(parentSizes[Object.keys(parentSizes)[i]] / calculatedMaxChildren) * calculatedMaxChildren;
-                            i--;
-                        }
-
-                        return Math.ceil(previousParentSize / calculatedMaxChildren) * _this.configuration.blockSize;
-                    }).style('text-anchor', 'start').style('fill', function (obj) {
-                        return obj.parentColor !== undefined ? _this.configuration.colors[obj.parentColor] : '#000000';
-                    }).attr('class', 'relationshipGraph-Text').attr('transform', 'translate(-6, ' + _this2.configuration.blockSize / 1.5 + ')');
-
-                    // Update existing parent nodes.
-                    parentNodes.text(function (obj, index) {
-                        return obj + ' (' + parentSizes[Object.keys(parentSizes)[index]] + ')';
-                    }).attr('x', function (obj, index) {
-                        var width = _this.ctx.measureText(obj + ' (' + parentSizes[Object.keys(parentSizes)[index]] + ')');
-                        return longestWidth - width.width;
-                    }).attr('y', function (obj, index) {
-                        if (index === 0) {
-                            return 0;
-                        }
-
-                        // Determine the Y coordinate by determining the Y coordinate of all of the parents before. This has to be calculated completely
-                        // because it is an update and can occur anywhere.
-                        var previousParentSize = 0,
-                            i = index - 1;
-
-                        while (i > -1) {
-                            previousParentSize += Math.ceil(parentSizes[Object.keys(parentSizes)[i]] / calculatedMaxChildren) * calculatedMaxChildren;
-                            i--;
-                        }
-
-                        return Math.ceil(previousParentSize / calculatedMaxChildren) * _this.configuration.blockSize;
-                    }).style('fill', function (obj) {
-                        return obj.parentColor !== undefined ? _this.configuration.colors[obj.parentColor] : '#000000';
-                    });
-
-                    // Remove deleted parent nodes.
-                    parentNodes.exit().remove();
-
-                    // Select all of the children nodes.
-                    var childrenNodes = _this2.svg.selectAll('.relationshipGraph-block').data(json);
-
-                    // Add new child nodes.
-                    childrenNodes.enter().append('rect').attr('x', function (obj) {
-                        return longestWidth + (obj.index - 1) * _this.configuration.blockSize;
-                    }).attr('y', function (obj) {
-                        return (obj.row - 1) * _this.configuration.blockSize;
-                    }).attr('rx', 4).attr('ry', 4).attr('class', 'relationshipGraph-block').attr('width', _this.configuration.blockSize).attr('height', _this.configuration.blockSize).style('fill', function (obj) {
-                        return _this.configuration.colors[obj.color % _this.configuration.colors.length] || _this.configuration.colors[0];
-                    }).on('mouseover', _this.tooltip ? _this.tooltip.show : RelationshipGraph.noop).on('mouseout', _this.tooltip ? _this.tooltip.hide : RelationshipGraph.noop).on('click', function (obj) {
-                        _this.tooltip.hide();
-                        _this.configuration.onClick(obj);
-                    });
-
-                    // Update existing child nodes.
-                    childrenNodes.transition(_this.configuration.transitionTime).attr('x', function (obj) {
-                        return longestWidth + (obj.index - 1) * _this.configuration.blockSize;
-                    }).attr('y', function (obj) {
-                        return (obj.row - 1) * _this.configuration.blockSize;
-                    }).style('fill', function (obj) {
-                        return _this.configuration.colors[obj.color % _this.configuration.colors.length] || _this.configuration.colors[0];
-                    });
-
-                    // Delete removed child nodes.
-                    childrenNodes.exit().transition(_this.configuration.transitionTime).remove();
-
-                    if (_this2.configuration.showTooltips) {
-                        d3.select('.d3-tip').remove();
-                        _this2.svg.call(_this2.tooltip);
-                    }
-
-                    _this2.configuration.selection.select('svg').attr('width', maxWidth + 15).attr('height', maxHeight + 15);
-                })();
-=======
-            if (thresholds.length === 0) {
-                element.color = 0;
-            } else {
-                // Figure out the color based on the threshold.
-                var value,
-                    compare;
-
-                if (typeof thresholds[0] === 'string') {
-                    value = element.value;
-                    compare = stringCompare;
-                } else {
-                    var elementValue = element.value;
-
-                    value = (typeof elementValue == 'number') ?
-                        elementValue : parseFloat(elementValue.replace(/[^0-9-\.]+/g, ''));
-
-                    compare = numericCompare;
-                }
-
-                var thresholdIndex = compare(value, thresholds);
-
-                element.color = (thresholdIndex === -1) ? 0 : thresholdIndex;
->>>>>>> db23fcad
+
+                /**
+                 * Assign the indexes and rows to each child. This method also calculates the maximum amount of children
+                 * per row, the longest row width, and how many rows there are.
+                 */
+
+
+                // Set the max width and height.
+
+                var _assignIndexAndRow = this.assignIndexAndRow(json, parentSizes, parents);
+
+                var _assignIndexAndRow2 = _slicedToArray(_assignIndexAndRow, 3);
+
+                longestWidth = _assignIndexAndRow2[0];
+                calculatedMaxChildren = _assignIndexAndRow2[1];
+                row = _assignIndexAndRow2[2];
+                maxHeight = row * config.blockSize;
+                maxWidth = longestWidth + calculatedMaxChildren * config.blockSize;
+
+                // Select all of the parent nodes.
+                var parentNodes = this.svg.selectAll('.relationshipGraph-Text').data(parents);
+
+                // Add new parent nodes.
+                this.createParents(parentNodes, parentSizes, longestWidth, calculatedMaxChildren);
+
+                // Update existing parent nodes.
+                this.updateParents(parentNodes, parentSizes, longestWidth, calculatedMaxChildren);
+
+                // Remove deleted parent nodes.
+                this.removeNodes(parentNodes);
+
+                // Select all of the children nodes.
+                var childrenNodes = this.svg.selectAll('.relationshipGraph-block').data(json);
+
+                // Add new child nodes.
+                this.createChildren(childrenNodes, longestWidth);
+
+                // Update existing child nodes.
+                this.updateChildren(childrenNodes, longestWidth);
+
+                // Delete removed child nodes.
+                this.removeNodes(childrenNodes);
+
+                if (this.configuration.showTooltips) {
+                    d3.select('.d3-tip').remove();
+                    this.svg.call(this.tooltip);
+                }
+
+                this.configuration.selection.select('svg').attr('width', Math.abs(maxWidth + 15)).attr('height', Math.abs(maxHeight + 15));
             }
 
             return this;
@@ -1206,7 +1017,6 @@
             return ['#c4f1be', '#a2c3a4', '#869d96', '#525b76', '#201e50', '#485447', '#5b7f77', '#6474ad', '#b9c6cb', '#c0d6c1', '#754668', '#587d71', '#4daa57', '#b5dda4', '#f9eccc', '#0e7c7b', '#17bebb', '#d4f4dd', '#d62246', '#4b1d3f', '#cf4799', '#c42583', '#731451', '#f3d1bf', '#c77745'];
         }
 
-<<<<<<< HEAD
         /**
          * Checks if the object contains the key.
          *
@@ -1219,47 +1029,6 @@
         key: 'containsKey',
         value: function containsKey(obj, key) {
             return Object.keys(obj).indexOf(key) > -1;
-=======
-        return {
-            longestWidth: longestWidth,
-            calculatedMaxChildren: calculatedMaxChildren,
-            maxRow: row
-        };
-    };
-
-    /**
-     * Returns the pixel length of the string based on the font size.
-     *
-     * @param {string} str The string to get the length of.
-     * @returns {Number} The pixel length of the string.
-     * @public
-     */
-    RelationshipGraph.prototype.getPixelLength = function(str) {
-        if (containsKey(this.measuredCache, str)) {
-            return this.measuredCache[str];
-        }
-
-        var text = document.createTextNode(str);
-        this.measurementDiv.appendChild(text);
-
-        var width = this.measurementDiv.offsetWidth;
-        this.measurementDiv.removeChild(text);
-
-        this.measuredCache[str] = width;
-
-        return width;
-    };
-
-    /**
-     * Verify that the JSON passed in is correct.
-     *
-     * @param {Array} json The array of JSON objects to verify.
-     * @public
-     */
-    RelationshipGraph.prototype.verifyJson = function(json) {
-        if (!(isArray(json)) || (json.length < 0) || (typeof json[0] !== 'object')) {
-            throw 'JSON has to be an Array of JavaScript objects that is not empty.';
->>>>>>> db23fcad
         }
 
         /**
@@ -1270,7 +1039,6 @@
          * @returns {boolean} Whether or not the key exists in the array.
          */
 
-<<<<<<< HEAD
     }, {
         key: 'contains',
         value: function contains(arr, key) {
@@ -1288,32 +1056,8 @@
     }, {
         key: 'truncate',
         value: function truncate(str, cap) {
-            if (cap === 0) {
+            if (!cap || !str) {
                 return str;
-=======
-        while (length--) {
-            var element = json[length],
-                keys = Object.keys(element),
-                keyLength = keys.length,
-                parentColor = element.parentColor;
-
-            if (element.parent === undefined) {
-                throw 'Child does not have a parent.';
-            } else if (parentColor !== undefined && (parentColor > 4 || parentColor < 0)) {
-                throw 'Parent color is unsupported.';
-            }
-
-            while (keyLength--) {
-                var currentObj = json[length];
-
-                if (keys[keyLength].toUpperCase() == 'VALUE') {
-                    if (keys[keyLength] != 'value') {
-                        currentObj.value = currentObj[keys[keyLength]];
-                        delete currentObj[keys[keyLength]];
-                    }
-                    break;
-                }
->>>>>>> db23fcad
             }
 
             return str.length > cap ? str.substring(0, cap) + '...' : str;
@@ -1326,7 +1070,6 @@
          * @returns {boolean} Whether or not the array is actually an array object.
          */
 
-<<<<<<< HEAD
     }, {
         key: 'isArray',
         value: function isArray(arr) {
@@ -1357,6 +1100,62 @@
                 return parent1 > parent2 ? 1 : parent1 < parent2 ? -1 : 0;
             });
         }
+
+        /**
+         * Go through all of the thresholds and find the one that is equal to the value.
+         *
+         * @param {String} value The value from the JSON.
+         * @param {Array} thresholds The thresholds from the JSON.
+         * @returns {number} The index of the threshold that is equal to the value or -1 if the value doesn't equal any
+         *  thresholds.
+         * @private
+         */
+
+    }, {
+        key: 'stringCompare',
+        value: function stringCompare(value, thresholds) {
+            if (typeof value !== 'string') {
+                throw 'Cannot make value comparison between a string and a ' + (typeof value === 'undefined' ? 'undefined' : _typeof(value)) + '.';
+            }
+
+            var thresholdsLength = thresholds.length;
+
+            for (var i = 0; i < thresholdsLength; i++) {
+                if (value == thresholds[i]) {
+                    return i;
+                }
+            }
+
+            return -1;
+        }
+
+        /**
+         * Go through all of the thresholds and find the smallest number that is greater than the value.
+         *
+         * @param {number} value The value from the JSON.
+         * @param {Array} thresholds The thresholds from the JSON.
+         * @returns {number} The index of the threshold that is the smallest number that is greater than the value or -1 if
+         *  the value isn't between any thresholds.
+         * @private
+         */
+
+    }, {
+        key: 'numericCompare',
+        value: function numericCompare(value, thresholds) {
+            if (typeof value !== 'number') {
+                throw 'Cannot make value comparison between a number and a ' + (typeof value === 'undefined' ? 'undefined' : _typeof(value)) + '.';
+            }
+
+            var length = thresholds.length;
+
+            for (var i = 0; i < length; i++) {
+                if (value <= thresholds[i]) {
+                    return i;
+                }
+            }
+
+            return -1;
+        }
     }, {
         key: 'verifyJson',
         value: function verifyJson(json) {
@@ -1369,11 +1168,12 @@
             while (length--) {
                 var element = json[length],
                     keys = Object.keys(element),
-                    keyLength = keys.length;
+                    keyLength = keys.length,
+                    parentColor = element.parentColor;
 
                 if (element.parent === undefined) {
                     throw 'Child does not have a parent.';
-                } else if (element.parentColor !== undefined && (element.parentColor > 4 || element.parentColor < 0)) {
+                } else if (parentColor !== undefined && (parentColor > 4 || parentColor < 0)) {
                     throw 'Parent color is unsupported.';
                 }
 
@@ -1389,262 +1189,6 @@
             }
 
             return true;
-=======
-    /**
-     * Creates the parent labels.
-     *
-     * @param {RelationshipGraph} _this RelationshipGraph object for the private method.
-     * @param {d3.selection} parentNodes The parentNodes.
-     * @param {Object} parentSizes The child count for each parent.
-     * @param {number} longestWidth The longest width of a parent node.
-     * @param {number} calculatedMaxChildren The maxiumum amount of children nodes per row.
-     * @private
-     */
-    var createParents = function(_this, parentNodes, parentSizes, longestWidth, calculatedMaxChildren) {
-        var previousParentSizes = 0,
-            parentSizesKeys = Object.keys(parentSizes);
-
-        parentNodes.enter().append('text')
-            .text(function(obj, index) {
-                return obj + ' (' + parentSizes[parentSizesKeys[index]] + ')';
-            })
-            .attr('x', function(obj, index) {
-                var width = _this.getPixelLength(obj + ' (' + parentSizes[parentSizesKeys[index]] + ')');
-                return longestWidth - width;
-            })
-            .attr('y', function(obj, index) {
-                if (index === 0) {
-                    return 0;
-                }
-
-                // Determine the Y coordinate by determining the Y coordinate of all of the parents before.
-                var y = Math.ceil(previousParentSizes / calculatedMaxChildren) * _this.config.blockSize;
-                previousParentSizes += y;
-
-                return y;
-            })
-            .style('text-anchor', 'start')
-            .style('fill', function(obj) {
-                return (obj.parentColor !== undefined) ? _this.config.colors[obj.parentColor] : '#000000';
-            })
-            .style('cursor', _this.parentPointer ? 'pointer' : 'default')
-            .attr('class', 'relationshipGraph-Text')
-            .attr('transform', 'translate(-6, ' + _this.config.blockSize / 1.5 + ')')
-            .on('click', function(obj) {
-                _this.config.onClick.parent(obj);
-            });
-    };
-
-    /**
-     * Updates the existing parent nodes with new data.
-     *
-     * @param {RelationshipGraph} _this RelationshipGraph object for the private method.
-     * @param {d3.selection} parentNodes The parentNodes.
-     * @param {Object} parentSizes The child count for each parent.
-     * @param {number} longestWidth The longest width of a parent node.
-     * @param {number} calculatedMaxChildren The maxiumum amount of children nodes per row.
-     * @private
-     */
-    var updateParents = function(_this, parentNodes, parentSizes, longestWidth, calculatedMaxChildren) {
-        var parentSizesKeys = Object.keys(parentSizes);
-
-        // noinspection JSUnresolvedFunction
-        parentNodes
-            .text(function(obj, index) {
-                return obj + ' (' + parentSizes[parentSizesKeys[index]] + ')';
-            })
-            .attr('x', function(obj, index) {
-                var width = _this.getPixelLength(obj + ' (' + parentSizes[parentSizesKeys[index]] + ')');
-                return longestWidth - width;
-            })
-            .attr('y', function(obj, index) {
-                if (index === 0) {
-                    return 0;
-                }
-
-                /**
-                 * Determine the Y coordinate by determining the Y coordinate of all of the parents before. This
-                 * has to be calculated completely because it is an update and can occur anywhere.
-                 */
-                var previousParentSize = 0,
-                    i = index - 1;
-
-                while (i > -1) {
-                    previousParentSize += Math.ceil(parentSizes[parentSizesKeys[i]] / calculatedMaxChildren) *
-                        calculatedMaxChildren;
-                    i--;
-                }
-
-                return Math.ceil(previousParentSize / calculatedMaxChildren) * _this.config.blockSize;
-            })
-            .style('fill', function(obj) {
-                return (obj.parentColor !== undefined) ? _this.config.colors[obj.parentColor] : '#000000';
-            })
-            .style('cursor', _this.parentPointer ? 'pointer' : 'default');
-    };
-
-    /**
-     * Creates new children nodes.
-     *
-     * @param {RelationshipGraph} _this RelationshipGraph object for the private method.
-     * @param {d3.selection} childrenNodes The children nodes.
-     * @param {number} longestWidth The longest width of a parent node.
-     * @private
-     */
-    var createChildren = function(_this, childrenNodes, longestWidth) {
-        childrenNodes.enter()
-            .append('rect')
-            .attr('x', function(obj) {
-                return longestWidth + ((obj.index - 1) * _this.config.blockSize) + 5;
-            })
-            .attr('y', function(obj) {
-                return (obj.row - 1) * _this.config.blockSize;
-            })
-            .attr('rx', 4)
-            .attr('ry', 4)
-            .attr('class', 'relationshipGraph-block')
-            .attr('width', _this.config.blockSize)
-            .attr('height', _this.config.blockSize)
-            .style('fill', function(obj) {
-                return _this.config.colors[obj.color % _this.config.colors.length] || _this.config.colors[0];
-            })
-            .style('cursor', _this.childPointer ? 'pointer' : 'default')
-            .on('mouseover', _this.tip ? _this.tip.show : noop)
-            .on('mouseout', _this.tip ? _this.tip.hide : noop)
-            .on('click', function(obj) {
-                _this.tip.hide();
-                _this.config.onClick.child(obj);
-            });
-    };
-
-    /**
-     * Updates the existing children nodes with new data.
-     *
-     * @param {RelationshipGraph} _this RelationshipGraph object for the private method.
-     * @param {d3.selection} childrenNodes The children nodes.
-     * @param {number} longestWidth The longest width of a parent node.
-     * @private
-     */
-    var updateChildren = function(_this, childrenNodes, longestWidth) {
-        var blockSize = _this.config.blockSize,
-            colors = _this.config.colors,
-            colorsLength = colors.length;
-
-        // noinspection JSUnresolvedFunction
-        childrenNodes.transition(_this.config.transitionTime)
-            .attr('x', function(obj) {
-                return longestWidth + ((obj.index - 1) * blockSize) + 5;
-            })
-            .attr('y', function(obj) {
-                return (obj.row - 1) * blockSize;
-            })
-            .style('fill', function(obj) {
-                return colors[obj.color % colorsLength] || colors[0];
-            });
-    };
-
-    /**
-     * Removes nodes that no longer exist.
-     *
-     * @param {RelationshipGraph} _this RelationshipGraph object for the private method.
-     * @param {d3.selection} nodes The nodes.
-     * @private
-     */
-    var removeNodes = function(_this, nodes) {
-        // noinspection JSUnresolvedFunction
-        nodes.exit().transition(_this.config.transitionTime).remove();
-    };
-
-    /**
-     * Generate the graph.
-     *
-     * @param {Array} json The array of JSON to feed to the graph.
-     * @return {RelationshipGraph} The RelationshipGraph object to keep d3's chaining functionality.
-     * @public
-     */
-    RelationshipGraph.prototype.data = function(json) {
-        if (this.verifyJson(json)) {
-            var row,
-                parents = [],
-                parentSizes = {},
-                parent,
-                i,
-                maxWidth,
-                maxHeight,
-                calculatedMaxChildren,
-                longestWidth,
-                config = this.config;
-
-            // Ensure that the JSON is sorted by parent.
-            config.sortFunction(json);
-
-            /**
-             * Loop through all of the childrenNodes in the JSON array and determine the amount of childrenNodes per
-             * parent. This will also calculate the row and index for each block and truncate the parent names to 25
-             * characters.
-             */
-            var jsonLength = json.length;
-
-            for (i = 0; i < jsonLength; i++) {
-                parent = json[i].parent;
-
-                if (containsKey(parentSizes, parent)) {
-                    parentSizes[parent]++;
-                } else {
-                    parentSizes[parent] = 1;
-                    parents.push(truncate(parent, config.truncate));
-                }
-            }
-
-            /**
-             * Assign the indexes and rows to each child. This method also calculates the maximum amount of children
-             * per row, the longest row width, and how many rows there are.
-             */
-            var calculatedResults = assignIndexAndRow(this, json, parentSizes, parents);
-
-            calculatedMaxChildren = calculatedResults.calculatedMaxChildren;
-            longestWidth = calculatedResults.longestWidth;
-            row = calculatedResults.maxRow;
-
-            // Set the max width and height.
-            maxHeight = row * config.blockSize;
-            maxWidth = longestWidth + calculatedMaxChildren * config.blockSize;
-
-            // Select all of the parent nodes.
-            var parentNodes = this.svg.selectAll('.relationshipGraph-Text')
-                .data(parents);
-
-            // Add new parent nodes.
-            createParents(this, parentNodes, parentSizes, longestWidth, calculatedMaxChildren);
-
-            // Update existing parent nodes.
-            updateParents(this, parentNodes, parentSizes, longestWidth, calculatedMaxChildren);
-
-            // Remove deleted parent nodes.
-            removeNodes(this, parentNodes);
-
-            // Select all of the children nodes.
-            var childrenNodes = this.svg.selectAll('.relationshipGraph-block')
-                .data(json);
-
-            // Add new child nodes.
-            createChildren(this, childrenNodes, longestWidth);
-
-            // Update existing child nodes.
-            updateChildren(this, childrenNodes, longestWidth);
-
-            // Delete removed child nodes.
-            removeNodes(this, childrenNodes);
-
-            if (this.config.showTooltips) {
-                d3.select('.d3-tip').remove();
-                this.svg.call(this.tip);
-            }
-
-            this.config.selection.select('svg')
-                .attr('width', Math.abs(maxWidth + 15))
-                .attr('height', Math.abs(maxHeight + 15));
->>>>>>> db23fcad
         }
     }]);
 
